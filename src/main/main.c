/* -*-pgsql-c-*- */
/*
 * $Header$
 *
 * pgpool: a language independent connection pool server for PostgreSQL
 * written by Tatsuo Ishii
 *
 * Copyright (c) 2003-2013	PgPool Global Development Group
 *
 * Permission to use, copy, modify, and distribute this software and
 * its documentation for any purpose and without fee is hereby
 * granted, provided that the above copyright notice appear in all
 * copies and that both that copyright notice and this permission
 * notice appear in supporting documentation, and that the name of the
 * author not be used in advertising or publicity pertaining to
 * distribution of the software without specific, written prior
 * permission. The author makes no representations about the
 * suitability of this software for any purpose.  It is provided "as
 * is" without express or implied warranty.
 */
#include "pool.h"
#include "pool_config.h"
#include <fcntl.h>
#include <sys/types.h> 
#include <unistd.h>


#ifdef HAVE_GETOPT_H
#include <getopt.h>
#else
#include "utils/getopt_long.h"
#endif

#include <errno.h>
#include <string.h>
#include <libgen.h>
#include "utils/elog.h"
#include "utils/palloc.h"
#include "utils/memutils.h"

#include "version.h"
#include "auth/pool_passwd.h"
#include "query_cache/pool_memqcache.h"
#include "watchdog/wd_ext.h"

static void daemonize(void);
static int read_pid_file(void);
static void write_pid_file(void);
static void usage(void);
static void show_version(void);
static void stop_me(void);
static void FileUnlink(int code, Datum path);

char pcp_conf_file[POOLMAXPATHLEN+1]; /* path for pcp.conf */
char conf_file[POOLMAXPATHLEN+1];
char hba_file[POOLMAXPATHLEN+1];

static int not_detach = 0;		/* non 0 if non detach option (-n) is given */
int stop_sig = SIGTERM;		/* stopping signal default value */
int myargc;
char **myargv;

int main(int argc, char **argv)
{
	int opt;
	int debug_level = 0;
	int	optindex;
	bool discard_status = false;
	bool clear_memcache_oidmaps = false;

	static struct option long_options[] = {
		{"hba-file", required_argument, NULL, 'a'},
		{"clear", no_argument, NULL, 'c'},
		{"debug", no_argument, NULL, 'd'},
		{"config-file", required_argument, NULL, 'f'},
		{"pcp-file", required_argument, NULL, 'F'},
		{"help", no_argument, NULL, 'h'},
		{"mode", required_argument, NULL, 'm'},
		{"dont-detach", no_argument, NULL, 'n'},
		{"discard-status", no_argument, NULL, 'D'},
		{"clear-oidmaps", no_argument, NULL, 'C'},
		{"version", no_argument, NULL, 'v'},
		{NULL, 0, NULL, 0}
	};

	myargc = argc;
	myargv = argv;

	snprintf(conf_file, sizeof(conf_file), "%s/%s", DEFAULT_CONFIGDIR, POOL_CONF_FILE_NAME);
	snprintf(pcp_conf_file, sizeof(pcp_conf_file), "%s/%s", DEFAULT_CONFIGDIR, PCP_PASSWD_FILE_NAME);
	snprintf(hba_file, sizeof(hba_file), "%s/%s", DEFAULT_CONFIGDIR, HBA_CONF_FILE_NAME);

    while ((opt = getopt_long(argc, argv, "a:df:F:hm:nDCv", long_options, &optindex)) != -1)
	{
		switch (opt)
		{
			case 'a':    /* specify hba configuration file */
				if (!optarg)
				{
					usage();
					exit(1);
				}
				strlcpy(hba_file, optarg, sizeof(hba_file));
				break;

			case 'd':	/* debug option */
				debug_level = 1;
				break;

			case 'f':	/* specify configuration file */
				if (!optarg)
				{
					usage();
					exit(1);
				}
				strlcpy(conf_file, optarg, sizeof(conf_file));
				break;

			case 'F':   /* specify PCP password file */
				if (!optarg)
				{
					usage();
					exit(1);
				}
				strlcpy(pcp_conf_file, optarg, sizeof(pcp_conf_file));
				break;

			case 'h':
				usage();
				exit(0);
				break;

			case 'm':	/* stop mode */
				if (!optarg)
				{
					usage();
					exit(1);
				}
				if (*optarg == 's' || !strcmp("smart", optarg))
					stop_sig = SIGTERM;		/* smart shutdown */
				else if (*optarg == 'f' || !strcmp("fast", optarg))
					stop_sig = SIGINT;		/* fast shutdown */
				else if (*optarg == 'i' || !strcmp("immediate", optarg))
					stop_sig = SIGQUIT;		/* immediate shutdown */
				else
				{
					usage();
					exit(1);
				}
				break;

			case 'n':	/* no detaching control ttys */
				not_detach = 1;
				break;

			case 'D':	/* discard pgpool_status */
				discard_status = true;
				break;

			case 'C': /* discard caches in memcached */
				clear_memcache_oidmaps = true;
				break;

			case 'v':
				show_version();
				exit(0);

			default:
				usage();
				exit(1);
		}
	}

#ifdef USE_SSL
	/* global ssl init */
	SSL_library_init();
	SSL_load_error_strings();
#endif /* USE_SSL */


	/* create MemoryContexts */
	MemoryContextInit();

	mypid = getpid();

	pool_init_config();

	/*
	 * Override debug level
	 */
	pool_config->debug_level = debug_level;

	pool_get_config(conf_file, INIT_CONFIG);

	/*
	 * Override debug level
	 */
	if (pool_config->debug_level == 0)
		pool_config->debug_level = debug_level;
	/* 
	 * TODO do it some better way, But till the time we decide
	 * which min_* gucs we need to maintain lets do it this way
	 */
	if(pool_config->debug_level < 5)
	{
		log_min_error_statement = LOG - pool_config->debug_level;
		log_min_messages = LOG - pool_config->debug_level;
		client_min_messages = LOG - pool_config->debug_level;
	}
	else 
	{
		log_min_error_statement = DEBUG5;
		log_min_messages = DEBUG5;
		client_min_messages = DEBUG5;
	}

	if (pool_config->enable_pool_hba)
		load_hba(hba_file);

	/*
	 * If a non-switch argument remains, then it should be either "reload" or "stop".
	 */
	if (optind == (argc - 1))
	{
		if (!strcmp(argv[optind], "reload"))
		{
				pid_t pid;

				pid = read_pid_file();
				if (pid < 0)
				{
					ereport(FATAL,
						(return_code(1),
						errmsg("could not read pid file")));
				}

				if (kill(pid, SIGHUP) == -1)
				{
					ereport(FATAL,
						(return_code(1),
						errmsg("could not reload configuration file pid: %d. reason: %s", pid, strerror(errno))));
				}
				exit(0);
		}
		if (!strcmp(argv[optind], "stop"))
		{
			stop_me();
			unlink(pool_config->pid_file_name);
			proc_exit(0);
		}
		else
		{
			usage();
			exit(1);
		}
	}
	/*
	 * else if no non-switch argument remains, then it should be a start request
	 */
	else if (optind == argc)
	{
		int pid = read_pid_file();
		if (pid > 0)
		{
			if (kill(pid, 0) == 0)
			{
				ereport(FATAL,
					(errmsg("pid file found. is another pgpool(%d) is running?\n", pid)));
			}
			else
				ereport(NOTICE,
					(errmsg("pid file found but it seems bogus. Trying to start pgpool anyway...\n")));
		}
	}
	/*
	 * otherwise an error...
	 */
	else
	{
		usage();
		exit(1);
	}

	/* check effective user id for watchdog */
	/* watchdog must be started under the privileged user */
	if (pool_config->use_watchdog )
	{
		/* check setuid bit of network interface control commands */
		if (wd_chk_setuid() == 1)
		{
			/* if_up, if_down and arping command have a setuid bit */
			ereport(LOG,
				(errmsg("watchdog might call network commands which using setuid bit.")));
		}
	}

	/* set signal masks */
	poolinitmask();

	if (not_detach)
		write_pid_file();
	else
		daemonize();
	
	/*
	 * Locate pool_passwd
	 * The default file name "pool_passwd" can be changed by setting
	 * pgpool.conf's "pool_passwd" directive.
	 */
	if (strcmp("", pool_config->pool_passwd))
	{
		char pool_passwd[POOLMAXPATHLEN+1];
		char dirnamebuf[POOLMAXPATHLEN+1];
		char *dirp;

		strlcpy(dirnamebuf, conf_file, sizeof(dirnamebuf));
		dirp = dirname(dirnamebuf);
		snprintf(pool_passwd, sizeof(pool_passwd), "%s/%s",
				 dirp, pool_config->pool_passwd);
		pool_init_pool_passwd(pool_passwd);
	}

	if (pool_semaphore_create(MAX_NUM_SEMAPHORES))
	{
		ereport(FATAL,
			(errmsg("Unable to create semaphores. Exiting...")));
	}

	PgpoolMain(discard_status, clear_memcache_oidmaps); /* this is an infinate loop */

	exit(0);

}

static void show_version(void)
{
	fprintf(stderr, "%s version %s (%s)\n",	PACKAGE, VERSION, PGPOOLVERSION);
}

static void usage(void)
{
	fprintf(stderr, "%s version %s (%s),\n",	PACKAGE, VERSION, PGPOOLVERSION);
	fprintf(stderr, "  A generic connection pool/replication/load balance server for PostgreSQL\n\n");
	fprintf(stderr, "Usage:\n");
	fprintf(stderr, "  pgpool [ -c] [ -f CONFIG_FILE ] [ -F PCP_CONFIG_FILE ] [ -a HBA_CONFIG_FILE ]\n");
	fprintf(stderr, "         [ -n ] [ -D ] [ -d ]\n");
	fprintf(stderr, "  pgpool [ -f CONFIG_FILE ] [ -F PCP_CONFIG_FILE ] [ -a HBA_CONFIG_FILE ]\n");
	fprintf(stderr, "         [ -m SHUTDOWN-MODE ] stop\n");
	fprintf(stderr, "  pgpool [ -f CONFIG_FILE ] [ -F PCP_CONFIG_FILE ] [ -a HBA_CONFIG_FILE ] reload\n\n");
	fprintf(stderr, "Common options:\n");
	fprintf(stderr, "  -a, --hba-file=HBA_CONFIG_FILE\n");
	fprintf(stderr, "                      Sets the path to the pool_hba.conf configuration file\n");
	fprintf(stderr, "                      (default: %s/%s)\n",DEFAULT_CONFIGDIR, HBA_CONF_FILE_NAME);
	fprintf(stderr, "  -f, --config-file=CONFIG_FILE\n");
	fprintf(stderr, "                      Sets the path to the pgpool.conf configuration file\n");
	fprintf(stderr, "                      (default: %s/%s)\n",DEFAULT_CONFIGDIR, POOL_CONF_FILE_NAME);
	fprintf(stderr, "  -F, --pcp-file=PCP_CONFIG_FILE\n");
	fprintf(stderr, "                      Sets the path to the pcp.conf configuration file\n");
	fprintf(stderr, "                      (default: %s/%s)\n",DEFAULT_CONFIGDIR, PCP_PASSWD_FILE_NAME);
	fprintf(stderr, "  -h, --help          Prints this help\n\n");
	fprintf(stderr, "Start options:\n");
	fprintf(stderr, "  -C, --clear-oidmaps Clears query cache oidmaps when memqcache_method is memcached\n");
	fprintf(stderr, "                      (If shmem, discards whenever pgpool starts.)\n");
	fprintf(stderr, "  -n, --dont-detach   Don't run in daemon mode, does not detach control tty\n");
	fprintf(stderr, "  -D, --discard-status Discard pgpool_status file and do not restore previous status\n");
	fprintf(stderr, "  -d, --debug         Debug mode\n\n");
	fprintf(stderr, "Stop options:\n");
	fprintf(stderr, "  -m, --mode=SHUTDOWN-MODE\n");
	fprintf(stderr, "                      Can be \"smart\", \"fast\", or \"immediate\"\n\n");
	fprintf(stderr, "Shutdown modes are:\n");
	fprintf(stderr, "  smart       quit after all clients have disconnected\n");
	fprintf(stderr, "  fast        quit directly, with proper shutdown\n");
	fprintf(stderr, "  immediate   the same mode as fast\n");
}

/*
* detach control ttys
*/
static void daemonize(void)
{
	int			i;
	pid_t		pid;
	int			fdlimit;
    int         rc_chdir;

	pid = fork();
	if (pid == (pid_t) -1)
	{
		ereport(FATAL,
			(errmsg("could not daemonize the pgpool-II"),
				errdetail("fork() system call failed with reason: \"%s\"", strerror(errno) )));
	}
	else if (pid > 0)
	{			/* parent */
		proc_exit(0);
	}

#ifdef HAVE_SETSID
	if (setsid() < 0)
	{
		ereport(FATAL,
			(errmsg("could not daemonize the pgpool-II"),
				errdetail("setsid() system call failed with reason: \"%s\"", strerror(errno) )));
	}
#endif

	mypid = getpid();
	write_pid_file();
	rc_chdir = chdir("/");

	/* redirect stdin, stdout and stderr to /dev/null */
	i = open("/dev/null", O_RDWR);
	dup2(i, 0);
	dup2(i, 1);
	dup2(i, 2);

	/* close syslog connection for daemonizing */
	if (pool_config->logsyslog) {
		closelog();
	}

	/* close other file descriptors */
    fdlimit = sysconf(_SC_OPEN_MAX);
    for (i = 3; i < fdlimit; i++)
		close(i);
}

/*
* stop myself
*/
static void stop_me(void)
{
	pid_t pid;

	pid = read_pid_file();
	if (pid < 0)
	{
		ereport(FATAL,
			(errmsg("could not read pid file")));
	}

	if (kill(pid, stop_sig) == -1)
	{
		ereport(FATAL,
			(errmsg("could not stop process with pid: %d", pid),
				errdetail("\"%s\"", strerror(errno))));
	}
	ereport(LOG,
		(errmsg ("stop request sent to pgpool. waiting for termination...")));

	while (kill(pid, 0) == 0)
	{
		fprintf(stderr, ".");
		sleep(1);
	}
	fprintf(stderr, "done.\n");
}

/*
* read the pid file
*/
static int read_pid_file(void)
{
	int fd;
	int readlen;
	char pidbuf[128];

	fd = open(pool_config->pid_file_name, O_RDONLY);
	if (fd == -1)
	{
		return -1;
	}
	if ((readlen = read(fd, pidbuf, sizeof(pidbuf))) == -1)
	{
		pool_error("could not read pid file as %s. reason: %s",
				   pool_config->pid_file_name, strerror(errno));
		close(fd);
		return -1;
	}
	else if (readlen == 0)
	{
		pool_error("EOF detected while reading pid file as %s. reason: %s",
				   pool_config->pid_file_name, strerror(errno));
		close(fd);
		return -1;
	}
	close(fd);
	return(atoi(pidbuf));
}

/*
* write the pid file
*/
static void write_pid_file(void)
{
	int fd;
	char pidbuf[128];

	fd = open(pool_config->pid_file_name, O_CREAT|O_WRONLY, S_IRUSR|S_IWUSR);
	if (fd == -1)
	{
		ereport(FATAL,
			(errmsg("could not open pid file as %s. reason: %s",
				   pool_config->pid_file_name, strerror(errno))));
	}
	snprintf(pidbuf, sizeof(pidbuf), "%d", (int)getpid());
	if (write(fd, pidbuf, strlen(pidbuf)+1) == -1)
	{
		close(fd);
		ereport(FATAL,
			(errmsg("could not write pid file as %s. reason: %s",
				   pool_config->pid_file_name, strerror(errno))));
	}
	if (fsync(fd) == -1)
	{
		close(fd);
		ereport(FATAL,
			(errmsg("could not fsync pid file as %s. reason: %s",
				   pool_config->pid_file_name, strerror(errno))));
	}
	if (close(fd) == -1)
	{
		ereport(FATAL,
			(errmsg("could not close pid file as %s. reason: %s",
				   pool_config->pid_file_name, strerror(errno))));
	}
	/* register the call back to delete the pid file at system exit */
	on_proc_exit(FileUnlink, (Datum) pool_config->pid_file_name);
}

/*
 * get_config_file_name: return full path of pgpool.conf.
 */
char *get_config_file_name(void)
{
	return conf_file;
}

/*
<<<<<<< HEAD
=======
* Write the pid file
*/
static int write_status_file(void)
{
	FILE *fd;
	char fnamebuf[POOLMAXPATHLEN];
	int i;

	snprintf(fnamebuf, sizeof(fnamebuf), "%s/%s", pool_config->logdir, STATUS_FILE_NAME);
	fd = fopen(fnamebuf, "w");
	if (!fd)
	{
		pool_error("Could not open status file %s", fnamebuf);
		return -1;
	}

	memset(&backend_rec, 0, sizeof(backend_rec));

	for (i=0;i< pool_config->backend_desc->num_backends;i++)
	{
		backend_rec.status[i] = BACKEND_INFO(i).backend_status;
	}

	if (fwrite(&backend_rec, 1, sizeof(backend_rec), fd) != sizeof(backend_rec))
	{
		pool_error("Could not write backend status file as %s. reason: %s",
				   fnamebuf, strerror(errno));
		fclose(fd);
		return -1;
	}
	fclose(fd);
	return 0;
}

/*
 * fork a child for PCP
 */
pid_t pcp_fork_a_child(int unix_fd, int inet_fd, char *pcp_conf_file)
{
	pid_t pid;

	pid = fork();

	if (pid == 0)
	{
		close(pipe_fds[0]);
		close(pipe_fds[1]);

		myargv = save_ps_display_args(myargc, myargv);

		/* call PCP child main */
		POOL_SETMASK(&UnBlockSig);
		health_check_timer_expired = 0;
		reload_config_request = 0;
		run_as_pcp_child = true;
		pcp_do_child(unix_fd, inet_fd, pcp_conf_file);
	}
	else if (pid == -1)
	{
		pool_error("fork() failed. reason: %s", strerror(errno));
		myexit(1);
	}
	return pid;
}

/*
* fork a child
*/
pid_t fork_a_child(int unix_fd, int inet_fd, int id)
{
	pid_t pid;

	pid = fork();

	if (pid == 0)
	{
		/* Before we unconditionally closed pipe_fds[0] and pipe_fds[1]
		 * here, which is apparently wrong since in the start up of
		 * pgpool, pipe(2) is not called yet and it mistakenly closes
		 * fd 0. Now we check the fd > 0 before close(), expecting
		 * pipe returns fds greater than 0.  Note that we cannot
		 * unconditionally remove close(2) calls since fork_a_child()
		 * may be called *after* pgpool starting up.
		 */
		if (pipe_fds[0] > 0)
		{
			close(pipe_fds[0]);
			close(pipe_fds[1]);
		}

		myargv = save_ps_display_args(myargc, myargv);

		/* call child main */
		POOL_SETMASK(&UnBlockSig);
		health_check_timer_expired = 0;
		reload_config_request = 0;
		my_proc_id = id;
		run_as_pcp_child = false;
		do_child(unix_fd, inet_fd);
	}
	else if (pid == -1)
	{
		pool_error("fork() failed. reason: %s", strerror(errno));
		myexit(1);
	}
	return pid;
}

/*
* fork worker child process
*/
pid_t worker_fork_a_child()
{
	pid_t pid;

	pid = fork();

	if (pid == 0)
	{
		/* Before we unconditionally closed pipe_fds[0] and pipe_fds[1]
		 * here, which is apparently wrong since in the start up of
		 * pgpool, pipe(2) is not called yet and it mistakenly closes
		 * fd 0. Now we check the fd > 0 before close(), expecting
		 * pipe returns fds greater than 0.  Note that we cannot
		 * unconditionally remove close(2) calls since fork_a_child()
		 * may be called *after* pgpool starting up.
		 */
		if (pipe_fds[0] > 0)
		{
			close(pipe_fds[0]);
			close(pipe_fds[1]);
		}

		myargv = save_ps_display_args(myargc, myargv);

		/* call child main */
		POOL_SETMASK(&UnBlockSig);
		health_check_timer_expired = 0;
		reload_config_request = 0;
		do_worker_child();
	}
	else if (pid == -1)
	{
		pool_error("fork() failed. reason: %s", strerror(errno));
		myexit(1);
	}
	return pid;
}

/*
* create inet domain socket
*/
static int create_inet_domain_socket(const char *hostname, const int port)
{
	struct sockaddr_in addr;
	int fd;
	int status;
	int one = 1;
	int len;
	int backlog;

	fd = socket(AF_INET, SOCK_STREAM, 0);
	if (fd == -1)
	{
		pool_error("Failed to create INET domain socket. reason: %s", strerror(errno));
		myexit(1);
	}
	if ((setsockopt(fd, SOL_SOCKET, SO_REUSEADDR, (char *) &one,
					sizeof(one))) == -1)
	{
		pool_error("setsockopt() failed. reason: %s", strerror(errno));
		myexit(1);
	}

	memset((char *) &addr, 0, sizeof(addr));
	addr.sin_family = AF_INET;

	if (strcmp(hostname, "*")==0)
	{
		addr.sin_addr.s_addr = htonl(INADDR_ANY);
	}
	else
	{
		struct hostent *hostinfo;

		hostinfo = gethostbyname(hostname);
		if (!hostinfo)
		{
			pool_error("could not resolve host name \"%s\": %s", hostname, hstrerror(h_errno));
			myexit(1);
		}
		addr.sin_addr = *(struct in_addr *) hostinfo->h_addr;
	}

	addr.sin_port = htons(port);
	len = sizeof(struct sockaddr_in);
	status = bind(fd, (struct sockaddr *)&addr, len);
	if (status == -1)
	{
		char *host = "", *serv = "";
		char hostname[NI_MAXHOST], servname[NI_MAXSERV];
		if (getnameinfo((struct sockaddr *) &addr, len, hostname, sizeof(hostname), servname, sizeof(servname), 0) == 0) {
			host = hostname;
			serv = servname;
		}
		pool_error("bind(%s:%s) failed. reason: %s", host, serv, strerror(errno));
		myexit(1);
	}

	backlog = pool_config->num_init_children * 2;
	if (backlog > PGPOOLMAXLITSENQUEUELENGTH)
		backlog = PGPOOLMAXLITSENQUEUELENGTH;

	status = listen(fd, backlog);
	if (status < 0)
	{
		pool_error("listen() failed. reason: %s", strerror(errno));
		myexit(1);
	}
	return fd;
}

/*
* create UNIX domain socket
*/
static int create_unix_domain_socket(struct sockaddr_un un_addr_tmp)
{
	struct sockaddr_un addr;
	int fd;
	int status;
	int len;

	fd = socket(AF_UNIX, SOCK_STREAM, 0);
	if (fd == -1)
	{
		pool_error("Failed to create UNIX domain socket. reason: %s", strerror(errno));
		myexit(1);
	}
	memset((char *) &addr, 0, sizeof(addr));
	addr.sun_family = AF_UNIX;
	snprintf(addr.sun_path, sizeof(addr.sun_path), "%s", un_addr_tmp.sun_path);
	len = sizeof(struct sockaddr_un);
	status = bind(fd, (struct sockaddr *)&addr, len);
	if (status == -1)
	{
		pool_error("bind(%s) failed. reason: %s", addr.sun_path, strerror(errno));
		myexit(1);
	}

	if (chmod(un_addr_tmp.sun_path, 0777) == -1)
	{
		pool_error("chmod() failed. reason: %s", strerror(errno));
		myexit(1);
	}

	status = listen(fd, PGPOOLMAXLITSENQUEUELENGTH);
	if (status < 0)
	{
		pool_error("listen() failed. reason: %s", strerror(errno));
		myexit(1);
	}
	return fd;
}

static void myunlink(const char* path)
{
	if (unlink(path) == 0) return;
	pool_error("unlink(%s) failed: %s", path, strerror(errno));
}

static void myexit(int code)
{
	int i;

	if (getpid() != mypid)
		return;

	if (process_info != NULL) {
		POOL_SETMASK(&AuthBlockSig);
		exiting = 1;
		for (i = 0; i < pool_config->num_init_children; i++)
		{
			pid_t pid = process_info[i].pid;
			if (pid)
			{
				kill(pid, SIGTERM);
			}
		}

		/* wait for all children to exit */
		while (wait(NULL) > 0)
			;
		if (errno != ECHILD)
			pool_error("wait() failed. reason:%s", strerror(errno));
		POOL_SETMASK(&UnBlockSig);
	}

	myunlink(un_addr.sun_path);
	myunlink(pcp_un_addr.sun_path);
	myunlink(pool_config->pid_file_name);

	write_status_file();

	pool_shmem_exit(code);
	exit(code);
}

void notice_backend_error(int node_id)
{
	int n = node_id;

	if (getpid() == mypid)
	{
		pool_log("notice_backend_error: called from pgpool main. ignored.");
	}
	else
	{
		degenerate_backend_set(&n, 1);
	}
}

/* notice backend connection error using SIGUSR1 */
void degenerate_backend_set(int *node_id_set, int count)
{
	pid_t parent = getppid();
	int i;
	bool need_signal = false;
#ifdef HAVE_SIGPROCMASK
	sigset_t oldmask;
#else
	int	oldmask;
#endif

	if (pool_config->parallel_mode)
	{
		return;
	}

	POOL_SETMASK2(&BlockSig, &oldmask);
	pool_semaphore_lock(REQUEST_INFO_SEM);
	Req_info->kind = NODE_DOWN_REQUEST;
	for (i = 0; i < count; i++)
	{
		if (node_id_set[i] < 0 || node_id_set[i] >= MAX_NUM_BACKENDS ||
			!VALID_BACKEND(node_id_set[i]))
		{
			pool_log("degenerate_backend_set: node %d is not valid backend.", i);
			continue;
		}

		if (POOL_DISALLOW_TO_FAILOVER(BACKEND_INFO(node_id_set[i]).flag))
		{
			pool_log("degenerate_backend_set: %d failover request from pid %d is canceled because failover is disallowed", node_id_set[i], getpid());
			continue;
		}

		pool_log("degenerate_backend_set: %d fail over request from pid %d", node_id_set[i], getpid());
		Req_info->node_id[i] = node_id_set[i];
		need_signal = true;
	}

	if (need_signal)
	{
		if (!pool_config->use_watchdog || WD_OK == wd_degenerate_backend_set(node_id_set, count))
		{
			kill(parent, SIGUSR1);
		}
		else
		{
			pool_log("degenerate_backend_set: failover request from pid %d is canceled by other pgpool", getpid());
			memset(Req_info->node_id, -1, sizeof(int) * MAX_NUM_BACKENDS);
		}
	}

	pool_semaphore_unlock(REQUEST_INFO_SEM);
	POOL_SETMASK(&oldmask);
}

/* send promote node request using SIGUSR1 */
void promote_backend(int node_id)
{
	pid_t parent = getppid();

	if (!MASTER_SLAVE || strcmp(pool_config->master_slave_sub_mode, MODE_STREAMREP))
	{
		return;
	}

	if (node_id < 0 || node_id >= MAX_NUM_BACKENDS || !VALID_BACKEND(node_id))
	{
		pool_error("promote_backend: node %d is not valid backend.", node_id);
		return;
	}

	pool_semaphore_lock(REQUEST_INFO_SEM);
	Req_info->kind = PROMOTE_NODE_REQUEST;
	Req_info->node_id[0] = node_id;
	pool_log("promote_backend: %d promote node request from pid %d", node_id, getpid());

	if (!pool_config->use_watchdog || WD_OK == wd_promote_backend(node_id))
	{
		kill(parent, SIGUSR1);
	}
	else
	{
		pool_log("promote_backend: promote request from pid %d is canceled by other pgpool", getpid());
		Req_info->node_id[0] = -1;
	}

	pool_semaphore_unlock(REQUEST_INFO_SEM);
}

/* send failback request using SIGUSR1 */
void send_failback_request(int node_id)
{
	pid_t parent = getppid();

	pool_log("send_failback_request: fail back %d th node request from pid %d", node_id, getpid());
	Req_info->kind = NODE_UP_REQUEST;
	Req_info->node_id[0] = node_id;

    if (node_id < 0 || node_id >= MAX_NUM_BACKENDS ||
		(RAW_MODE && BACKEND_INFO(node_id).backend_status != CON_DOWN && VALID_BACKEND(node_id)))
	{
		pool_error("send_failback_request: node %d is alive.", node_id);
		Req_info->node_id[0] = -1;
		return;
	}

	if (pool_config->use_watchdog && WD_OK != wd_send_failback_request(node_id))
	{
		pool_log("send_failback_request: failback request from pid %d is canceled by other pgpool", getpid());
		Req_info->node_id[0] = -1;
		return;
	}
	kill(parent, SIGUSR1);
}

static RETSIGTYPE exit_handler(int sig)
{
	int i;

	POOL_SETMASK(&AuthBlockSig);

	/*
	 * this could happen in a child process if a signal has been sent
	 * before resetting signal handler
	 */
	if (getpid() != mypid)
	{
		pool_debug("exit_handler: I am not parent");
		POOL_SETMASK(&UnBlockSig);
		pool_shmem_exit(0);
		exit(0);
	}

	if (sig == SIGTERM)
		pool_log("received smart shutdown request");
	else if (sig == SIGINT)
		pool_log("received fast shutdown request");
	else if (sig == SIGQUIT)
		pool_log("received immediate shutdown request");
	else
	{
		pool_error("exit_handler: unknown signal received %d", sig);
		POOL_SETMASK(&UnBlockSig);
		return;
	}

	exiting = 1;

	for (i = 0; i < pool_config->num_init_children; i++)
	{
		pid_t pid = process_info[i].pid;
		if (pid)
		{
			kill(pid, sig);
		}
	}

	kill(pcp_pid, sig);
	kill(worker_pid, sig);

	if (pool_config->use_watchdog)
	{
		wd_kill_watchdog(sig);
	}

	POOL_SETMASK(&UnBlockSig);

	while (wait(NULL) > 0)
		;

	if (errno != ECHILD)
		pool_error("wait() failed. reason:%s", strerror(errno));

	process_info = NULL;
	myexit(0);
}

/*
 * Calculate next valid master node id.
 * If no valid node found, returns -1.
 */
static int get_next_master_node(void)
{
	int i;

	for (i=0;i<pool_config->backend_desc->num_backends;i++)
	{
		/*
		 * Do not use VALID_BACKEND macro in raw mode.
		 * VALID_BACKEND return true only if the argument is master
		 * node id. In other words, standby nodes are false. So need
		 * to check backend status with VALID_BACKEND_RAW.
		 */
		if (RAW_MODE)
		{
			if (VALID_BACKEND_RAW(i))
				break;
		}
		else
		{
			if (VALID_BACKEND(i))
				break;
		}
	}

	if (i == pool_config->backend_desc->num_backends)
		i = -1;

	return i;
}

/*
 * handle SIGUSR1
 *
 */
static RETSIGTYPE failover_handler(int sig)
{
	POOL_SETMASK(&BlockSig);
	failover_request = 1;
	write(pipe_fds[1], "\0", 1);
	POOL_SETMASK(&UnBlockSig);
}

/*
 * backend connection error, failover/failback request, if possible
 * failover() must be called under protecting signals.
 */
static void failover(void)
{
	int i;
	int node_id;
	bool by_health_check;
	int new_master;
	int new_primary;
	int nodes[MAX_NUM_BACKENDS];
	bool need_to_restart_children;
	int status;
	int sts;

	pool_debug("failover_handler called");

	memset(nodes, 0, sizeof(int) * MAX_NUM_BACKENDS);

	/*
	 * this could happen in a child process if a signal has been sent
	 * before resetting signal handler
	 */
	if (getpid() != mypid)
	{
		pool_debug("failover_handler: I am not parent");
		kill(pcp_pid, SIGUSR2);
		return;
	}

	/*
	 * processing SIGTERM, SIGINT or SIGQUIT
	 */
	if (exiting)
	{
		pool_debug("failover_handler called while exiting");
		kill(pcp_pid, SIGUSR2);
		return;
	}

	/*
	 * processing fail over or switch over
	 */
	if (switching)
	{
		pool_debug("failover_handler called while switching");
		kill(pcp_pid, SIGUSR2);
		return;
	}

	pool_semaphore_lock(REQUEST_INFO_SEM);

	if (Req_info->kind == CLOSE_IDLE_REQUEST)
	{
		pool_semaphore_unlock(REQUEST_INFO_SEM);
		kill_all_children(SIGUSR1);
		kill(pcp_pid, SIGUSR2);
		return;
	}

	/*
	 * if not in replication mode/master slave mode, we treat this a restart request.
	 * otherwise we need to check if we have already failovered.
	 */
	pool_debug("failover_handler: starting to select new master node");
	switching = 1;
	Req_info->switching = true;
	node_id = Req_info->node_id[0];

	/* start of command inter-lock with watchdog */
	if (pool_config->use_watchdog)
	{
		by_health_check = (!failover_request && Req_info->kind==NODE_DOWN_REQUEST);
		wd_start_interlock(by_health_check);
	}

	/* failback request? */
	if (Req_info->kind == NODE_UP_REQUEST)
	{
		if (node_id < 0 || node_id >= MAX_NUM_BACKENDS ||
			(Req_info->kind == NODE_UP_REQUEST && !(RAW_MODE &&
            BACKEND_INFO(node_id).backend_status == CON_DOWN) && VALID_BACKEND(node_id)) ||
			(Req_info->kind == NODE_DOWN_REQUEST && !VALID_BACKEND(node_id)))
		{
			pool_semaphore_unlock(REQUEST_INFO_SEM);

			if (node_id < 0 || node_id >= MAX_NUM_BACKENDS)
				pool_error("failover_handler: invalid node_id %d MAX_NUM_BACKENDS: %d", node_id, MAX_NUM_BACKENDS);
			else
				pool_error("failover_handler: invalid node_id %d status:%d MAX_NUM_BACKENDS: %d", node_id,
						   BACKEND_INFO(node_id).backend_status, MAX_NUM_BACKENDS);
			kill(pcp_pid, SIGUSR2);
			switching = 0;
			Req_info->switching = false;

			/* end of command inter-lock */
			if (pool_config->use_watchdog)
				wd_leave_interlock();

			return;
		}

		pool_log("starting fail back. reconnect host %s(%d)",
				 BACKEND_INFO(node_id).backend_hostname,
				 BACKEND_INFO(node_id).backend_port);
		BACKEND_INFO(node_id).backend_status = CON_CONNECT_WAIT;	/* unset down status */

		/* wait for failback command lock or to be lock holder */
		if (pool_config->use_watchdog && !wd_am_I_lock_holder())
		{
			wd_wait_for_lock(WD_FAILBACK_COMMAND_LOCK);
		}
		/* execute failback command if lock holder */
		if (!pool_config->use_watchdog || wd_am_I_lock_holder())
		{
			trigger_failover_command(node_id, pool_config->failback_command,
								 	MASTER_NODE_ID, get_next_master_node(), PRIMARY_NODE_ID);

			/* unlock failback command */
			if (pool_config->use_watchdog)
				wd_unlock(WD_FAILBACK_COMMAND_LOCK);
		}
	}
	else if (Req_info->kind == PROMOTE_NODE_REQUEST)
	{
		if (node_id != -1 && VALID_BACKEND(node_id))
		{
			pool_log("starting promotion. promote host %s(%d)",
					 BACKEND_INFO(node_id).backend_hostname,
					 BACKEND_INFO(node_id).backend_port);
		}
		else
		{
			pool_log("failover: no backends are promoted");
			pool_semaphore_unlock(REQUEST_INFO_SEM);
			kill(pcp_pid, SIGUSR2);
			switching = 0;
			Req_info->switching = false;

			/* end of command inter-lock */
			if (pool_config->use_watchdog)
				wd_leave_interlock();

			return;
		}
	}
	else
	{
		int cnt = 0;

		for (i = 0; i < MAX_NUM_BACKENDS; i++)
		{
			if (Req_info->node_id[i] != -1 &&
				((RAW_MODE && VALID_BACKEND_RAW(Req_info->node_id[i])) ||
				 VALID_BACKEND(Req_info->node_id[i])))
			{
				pool_log("starting degeneration. shutdown host %s(%d)",
						 BACKEND_INFO(Req_info->node_id[i]).backend_hostname,
						 BACKEND_INFO(Req_info->node_id[i]).backend_port);

				BACKEND_INFO(Req_info->node_id[i]).backend_status = CON_DOWN;	/* set down status */
				/* save down node */
				nodes[Req_info->node_id[i]] = 1;
				cnt++;
			}
		}

		if (cnt == 0)
		{
			pool_log("failover: no backends are degenerated");
			pool_semaphore_unlock(REQUEST_INFO_SEM);
			kill(pcp_pid, SIGUSR2);
			switching = 0;
			Req_info->switching = false;

			/* end of command inter-lock */
			if (pool_config->use_watchdog)
				wd_leave_interlock();

			return;
		}
	}

	new_master = get_next_master_node();

	if (new_master < 0)
	{
		pool_error("failover_handler: no valid DB node found");
	}

/*
 * Before we tried to minimize restarting pgpool to protect existing
 * connections from clients to pgpool children. What we did here was,
 * if children other than master went down, we did not fail over.
 * This is wrong. Think about following scenario. If someone
 * accidentally plugs out the network cable, the TCP/IP stack keeps
 * retrying for long time (typically 2 hours). The only way to stop
 * the retry is restarting the process.  Bottom line is, we need to
 * restart all children in any case.  See pgpool-general list posting
 * "TCP connections are *not* closed when a backend timeout" on Jul 13
 * 2008 for more details.
 */
#ifdef NOT_USED
	else
	{
		if (Req_info->master_node_id == new_master && *InRecovery == RECOVERY_INIT)
		{
			pool_log("failover_handler: do not restart pgpool. same master node %d was selected", new_master);
			if (Req_info->kind == NODE_UP_REQUEST)
			{
				pool_log("failback done. reconnect host %s(%d)",
						 BACKEND_INFO(node_id).backend_hostname,
						 BACKEND_INFO(node_id).backend_port);
			}
			else
			{
				pool_log("failover done. shutdown host %s(%d)",
						 BACKEND_INFO(node_id).backend_hostname,
						 BACKEND_INFO(node_id).backend_port);
			}

			/* exec failover_command */
			for (i = 0; i < pool_config->backend_desc->num_backends; i++)
			{
				if (nodes[i])
					trigger_failover_command(i, pool_config->failover_command);
			}

			pool_semaphore_unlock(REQUEST_INFO_SEM);
			switching = 0;
			Req_info->switching = false;
			kill(pcp_pid, SIGUSR2);
			switching = 0;
			Req_info->switching = false;
			return;
		}
	}
#endif


   /* On 2011/5/2 Tatsuo Ishii says: if mode is streaming replication
	* and request is NODE_UP_REQUEST(failback case) we don't need to
	* restart all children. Existing session will not use newly
	* attached node, but load balanced node is not changed until this
	* session ends, so it's harmless anyway.
	*/
	if (MASTER_SLAVE && !strcmp(pool_config->master_slave_sub_mode, MODE_STREAMREP)	&&
		Req_info->kind == NODE_UP_REQUEST)
	{
		pool_log("Do not restart children because we are failbacking node id %d host%s port:%d and we are in streaming replication mode", node_id,
				 BACKEND_INFO(node_id).backend_hostname,
				 BACKEND_INFO(node_id).backend_port);

		need_to_restart_children = false;
	}
	else
	{
		pool_log("Restart all children");

		/* kill all children */
		for (i = 0; i < pool_config->num_init_children; i++)
		{
			pid_t pid = process_info[i].pid;
			if (pid)
			{
				kill(pid, SIGQUIT);
				pool_debug("failover_handler: kill %d", pid);
			}
		}

		need_to_restart_children = true;
	}

	/* wait for failover command lock or to be lock holder*/
	if (pool_config->use_watchdog && !wd_am_I_lock_holder())
	{
		wd_wait_for_lock(WD_FAILOVER_COMMAND_LOCK);
	}

	/* execute failover command if lock holder */
	if (!pool_config->use_watchdog || wd_am_I_lock_holder())
	{
		/* Exec failover_command if needed */
		for (i = 0; i < pool_config->backend_desc->num_backends; i++)
		{
			if (nodes[i])
				trigger_failover_command(i, pool_config->failover_command,
									 		MASTER_NODE_ID, new_master, PRIMARY_NODE_ID);
		}

		/* unlock failover command */
		if (pool_config->use_watchdog)
			wd_unlock(WD_FAILOVER_COMMAND_LOCK);
	}


/* no need to wait since it will be done in reap_handler */
#ifdef NOT_USED
	while (wait(NULL) > 0)
		;

	if (errno != ECHILD)
		pool_error("failover_handler: wait() failed. reason:%s", strerror(errno));
#endif

	if (Req_info->kind == PROMOTE_NODE_REQUEST && VALID_BACKEND(node_id))
		new_primary = node_id;

	/*
	 * If the down node was a standby node in streaming replication
	 * mode, we can avoid calling find_primary_node_repeatedly() and
	 * recognize the former primary as the new primary node, which
	 * will reduce the time to process standby down.
	 */
	else if (MASTER_SLAVE && !strcmp(pool_config->master_slave_sub_mode, MODE_STREAMREP) &&
			 Req_info->kind == NODE_DOWN_REQUEST)
	{
		if (Req_info->primary_node_id != node_id)
			new_primary = Req_info->primary_node_id;
		else
			new_primary =  find_primary_node_repeatedly();
	}
	else
		new_primary =  find_primary_node_repeatedly();

	/*
	 * If follow_master_command is provided and in master/slave
	 * streaming replication mode, we start degenerating all backends
	 * as they are not replicated anymore.
	 */
	int follow_cnt = 0;
	if (MASTER_SLAVE && !strcmp(pool_config->master_slave_sub_mode, MODE_STREAMREP))
	{
		if (*pool_config->follow_master_command != '\0' ||
			Req_info->kind == PROMOTE_NODE_REQUEST)
		{
			/* only if the failover is against the current primary */
			if (((Req_info->kind == NODE_DOWN_REQUEST) &&
				 (nodes[Req_info->primary_node_id])) ||
				((Req_info->kind == PROMOTE_NODE_REQUEST) &&
				 (VALID_BACKEND(node_id)))) {

				for (i = 0; i < pool_config->backend_desc->num_backends; i++)
				{
					/* do not degenerate the new primary */
					if ((new_primary >= 0) && (i != new_primary)) {
						BackendInfo *bkinfo;
						bkinfo = pool_get_node_info(i);
						pool_log("starting follow degeneration. shutdown host %s(%d)",
								 bkinfo->backend_hostname,
								 bkinfo->backend_port);
						bkinfo->backend_status = CON_DOWN;	/* set down status */
						follow_cnt++;
					}
				}

				if (follow_cnt == 0)
				{
					pool_log("failover: no follow backends are degenerated");
				}
				else
				{
					/* update new master node */
					new_master = get_next_master_node();
					pool_log("failover: %d follow backends have been degenerated", follow_cnt);
				}
			}
		}
	}

	memset(Req_info->node_id, -1, sizeof(int) * MAX_NUM_BACKENDS);
	pool_semaphore_unlock(REQUEST_INFO_SEM);

	/* wait for follow_master_command lock or to be lock holder */
	if (pool_config->use_watchdog && !wd_am_I_lock_holder())
	{
		wd_wait_for_lock(WD_FOLLOW_MASTER_COMMAND_LOCK);
	}

	/* execute follow_master_command */
	if (!pool_config->use_watchdog || wd_am_I_lock_holder())
	{
		if ((follow_cnt > 0) && (*pool_config->follow_master_command != '\0'))
		{
			follow_pid = fork_follow_child(Req_info->master_node_id, new_primary,
									   	Req_info->primary_node_id);
		}

		/* unlock follow_master_command  */
		if (pool_config->use_watchdog)
			wd_unlock(WD_FOLLOW_MASTER_COMMAND_LOCK);
	}

	/* end of command inter-lock */
	if (pool_config->use_watchdog)
		wd_end_interlock();

	/* Save primary node id */
	Req_info->primary_node_id = new_primary;
	pool_log("failover: set new primary node: %d", Req_info->primary_node_id);

	if (new_master >= 0)
	{
		Req_info->master_node_id = new_master;
		pool_log("failover: set new master node: %d", Req_info->master_node_id);
	}


	/* Fork the children if needed */
	if (need_to_restart_children)
	{
		for (i=0;i<pool_config->num_init_children;i++)
		{

			/*
			 * Try to kill pgpool child because previous kill signal
			 * may not be received by pgpool child. This could happen
			 * if multiple PostgreSQL are going down (or even starting
			 * pgpool, without starting PostgreSQL can trigger this).
			 * Child calls degenerate_backend() and it tries to aquire
			 * semaphore to write a failover request. In this case the
			 * signal mask is set as well, thus signals are never
			 * received.
			 */
			kill(process_info[i].pid, SIGQUIT);

			process_info[i].pid = fork_a_child(unix_fd, inet_fd, i);
			process_info[i].start_time = time(NULL);
		}
	}
	else
	{
		/* Set restart request to each child. Children will exit(1)
		 * whenever they are idle to restart.
		 */
		for (i=0;i<pool_config->num_init_children;i++)
		{
			process_info[i].need_to_restart = 1;
		}
	}

	/*
	 * Send restart request to worker child.
	 */
	kill(worker_pid, SIGUSR1);

	if (Req_info->kind == NODE_UP_REQUEST)
	{
		pool_log("failback done. reconnect host %s(%d)",
				 BACKEND_INFO(node_id).backend_hostname,
				 BACKEND_INFO(node_id).backend_port);
	}
	else if (Req_info->kind == PROMOTE_NODE_REQUEST)
	{
		pool_log("promotion done. promoted host %s(%d)",
				 BACKEND_INFO(node_id).backend_hostname,
				 BACKEND_INFO(node_id).backend_port);
	}
	else
	{
		pool_log("failover done. shutdown host %s(%d)",
				 BACKEND_INFO(node_id).backend_hostname,
				 BACKEND_INFO(node_id).backend_port);
	}

	switching = 0;
	Req_info->switching = false;

	/* kick wakeup_handler in pcp_child to notice that
	 * failover/failback done
	 */
	kill(pcp_pid, SIGUSR2);

	sleep(1);

	/*
	 * Send restart request to pcp child.
	 */
	kill(pcp_pid, SIGUSR1);
	for (;;)
	{
		sts = waitpid(pcp_pid, &status, 0);
		if (sts != -1)
			break;
		if (sts == -1)
		{
			if (errno == EINTR)
				continue;
			else
			{
				pool_error("failover: waitpid failed. reason: %s", strerror(errno));
				return;
			}
		}
	}
	if (WIFSIGNALED(status))
		pool_log("PCP child %d exits with status %d by signal %d in failover()", pcp_pid, status, WTERMSIG(status));
	else
		pool_log("PCP child %d exits with status %d in failover()", pcp_pid, status);

	pcp_pid = pcp_fork_a_child(pcp_unix_fd, pcp_inet_fd, pcp_conf_file);
	pool_log("fork a new PCP child pid %d in failover()", pcp_pid);
}

/*
 * health check timer handler
 */
static RETSIGTYPE health_check_timer_handler(int sig)
{
	POOL_SETMASK(&BlockSig);
	health_check_timer_expired = 1;
	POOL_SETMASK(&UnBlockSig);
}


/*
 * Check if we can connect to the backend
 * returns 0 for OK. otherwise returns backend id + 1
 */
static int health_check(void)
{
	POOL_CONNECTION_POOL_SLOT *slot;
	BackendInfo *bkinfo;
	static bool is_first = true;
	static char *dbname;
	int i;

	/* Do not execute health check during recovery */
	if (*InRecovery)
		return 0;

 Retry:
	/*
	 * First we try with "postgres" database.
	 */
	if (is_first)
		dbname = "postgres";

	for (i=0;i<pool_config->backend_desc->num_backends;i++)
	{
		/*
		 * Make sure that health check timer has not been expired.
		 * Before called health_check(), health_check_timer_expired is
		 * set to 0.  However it is possible that while processing DB
		 * nodes health check timer expired.
		 */
		if (health_check_timer_expired)
		{
			pool_log("health_check: health check timer has been already expired before attempting to connect to %d th backend", i);
			return i+1;
		}

		bkinfo = pool_get_node_info(i);

		pool_debug("health_check: %d th DB node status: %d", i, bkinfo->backend_status);

		if (bkinfo->backend_status == CON_UNUSED ||
			bkinfo->backend_status == CON_DOWN)
			continue;

		slot = make_persistent_db_connection(bkinfo->backend_hostname,
											 bkinfo->backend_port,
											 dbname,
											 pool_config->health_check_user,
											 pool_config->health_check_password, false);

		if (is_first)
			is_first = false;

		if (!slot)
		{
			/*
			 * Retry with template1 unless health check timer is expired.
			 */
			if (!strcmp(dbname, "postgres") && health_check_timer_expired == 0)
			{
				dbname = "template1";
				goto Retry;
			}
			else
			{
				pool_error("health check failed. %d th host %s at port %d is down",
						   i,
						   bkinfo->backend_hostname,
						   bkinfo->backend_port);
				return i+1;
			}
		}
		else
		{
			discard_persistent_db_connection(slot);
		}
	}

	return 0;
}

/*
 * check if we can connect to the SystemDB
 * returns 0 for OK. otherwise returns -1
 */
static int
system_db_health_check(void)
{
	int fd;

	/* V2 startup packet */
	typedef struct {
		int len;		/* startup packet length */
		StartupPacket_v2 sp;
	} MySp;
	MySp mysp;
	char kind;

	memset(&mysp, 0, sizeof(mysp));
	mysp.len = htonl(296);
	mysp.sp.protoVersion = htonl(PROTO_MAJOR_V2 << 16);
	strcpy(mysp.sp.database, "template1");
	strncpy(mysp.sp.user, SYSDB_INFO->user, sizeof(mysp.sp.user) - 1);
	*mysp.sp.options = '\0';
	*mysp.sp.unused = '\0';
	*mysp.sp.tty = '\0';

	pool_debug("health_check: SystemDB status: %d", SYSDB_STATUS);

	/* if SystemDB is already down, ignore */
	if (SYSDB_STATUS == CON_UNUSED || SYSDB_STATUS == CON_DOWN)
		return 0;

	if (*SYSDB_INFO->hostname == '/')
		fd = connect_unix_domain_socket_by_port(SYSDB_INFO->port, SYSDB_INFO->hostname, FALSE);
	else
		fd = connect_inet_domain_socket_by_port(SYSDB_INFO->hostname, SYSDB_INFO->port, FALSE);

	if (fd < 0)
	{
		pool_error("health check failed. SystemDB host %s at port %d is down",
				   SYSDB_INFO->hostname,
				   SYSDB_INFO->port);

		return -1;
	}

	if (write(fd, &mysp, sizeof(mysp)) < 0)
	{
		pool_error("health check failed during write. SystemDB host %s at port %d is down",
				   SYSDB_INFO->hostname,
				   SYSDB_INFO->port);
		close(fd);
		return -1;
	}

	read(fd, &kind, 1);

	if (write(fd, "X", 1) < 0)
	{
		pool_error("health check failed during write. SystemDB host %s at port %d is down",
				   SYSDB_INFO->hostname,
				   SYSDB_INFO->port);
		close(fd);
		return -1;
	}

	close(fd);
	return 0;
}

/*
 * handle SIGCHLD
 */
static RETSIGTYPE reap_handler(int sig)
{
	POOL_SETMASK(&BlockSig);
	sigchld_request = 1;
	write(pipe_fds[1], "\0", 1);
	POOL_SETMASK(&UnBlockSig);
}

/*
 * Attach zombie processes and restart child processes.
 * reaper() must be called protected from signals.
 */
static void reaper(void)
{
	pid_t pid;
	int status;
	int i;

	pool_debug("reap_handler called");

	if (exiting)
	{
		pool_debug("reap_handler: exited due to exiting");
		return;
	}

	if (switching)
	{
		pool_debug("reap_handler: exited due to switching");
		return;
	}

	/* clear SIGCHLD request */
	sigchld_request = 0;

#ifdef HAVE_WAITPID
	pool_debug("reap_handler: call waitpid");
	while ((pid = waitpid(-1, &status, WNOHANG)) > 0)
#else
	pool_debug("reap_handler: call wait3");
	while ((pid = wait3(&status, WNOHANG, NULL)) > 0)
#endif
	{
		if (WIFSIGNALED(status) && WTERMSIG(status) == SIGSEGV)
		{
			/* Child terminated by segmentation fault. Report it */
			pool_error("Child process %d was terminated by segmentation fault", pid);
		}

		/* if exiting child process was PCP handler */
		if (pid == pcp_pid)
		{
			if (WIFSIGNALED(status))
				pool_log("PCP child %d exits with status %d by signal %d", pid, status, WTERMSIG(status));
			else
				pool_log("PCP child %d exits with status %d", pid, status);

			pcp_pid = pcp_fork_a_child(pcp_unix_fd, pcp_inet_fd, pcp_conf_file);
			pool_log("fork a new PCP child pid %d", pcp_pid);
		}

		/* exiting process was worker process */
		else if (pid == worker_pid)
		{
			if (WIFSIGNALED(status))
				pool_log("worker child %d exits with status %d by signal %d", pid, status, WTERMSIG(status));
			else
				pool_log("worker child %d exits with status %d", pid, status);

			if (status)
				worker_pid = worker_fork_a_child();

			pool_log("fork a new worker child pid %d", worker_pid);
		}

		/* exiting process was watchdog process */
		else if (pool_config->use_watchdog && wd_is_watchdog_pid(pid))
		{
			if (!wd_reaper_watchdog(pid, status))
			{
				pool_error("wd_reaper failed");
				myexit(1);
			}
		}

		else
		{
			if (WIFSIGNALED(status))
				pool_debug("child %d exits with status %d by signal %d", pid, status, WTERMSIG(status));
			else
				pool_debug("child %d exits with status %d", pid, status);

			/* look for exiting child's pid */
			for (i=0;i<pool_config->num_init_children;i++)
			{
				if (pid == process_info[i].pid)
				{
					/* if found, fork a new child */
					if (!switching && !exiting && status)
					{
						process_info[i].pid = fork_a_child(unix_fd, inet_fd, i);
						process_info[i].start_time = time(NULL);
						pool_debug("fork a new child pid %d", process_info[i].pid);
						break;
					}
				}
			}
		}
	}
	pool_debug("reap_handler: normally exited");
}

/*
 * get node information specified by node_number
 */
BackendInfo *
pool_get_node_info(int node_number)
{
	if (node_number < 0 || node_number >= NUM_BACKENDS)
		return NULL;

	return &BACKEND_INFO(node_number);
}

/*
 * get number of nodes
 */
int
pool_get_node_count(void)
{
	return NUM_BACKENDS;
}

/*
 * get process ids
 */
int *
pool_get_process_list(int *array_size)
{
	int	   *array;
	int		i;

	*array_size = pool_config->num_init_children;
	array = calloc(*array_size, sizeof(int));
	for (i = 0; i < *array_size; i++)
		array[i] = process_info[i].pid;

	return array;
}

/*
 * get process information specified by pid
 */
ProcessInfo *
pool_get_process_info(pid_t pid)
{
	int		i;

	for (i = 0; i < pool_config->num_init_children; i++)
		if (process_info[i].pid == pid)
			return &process_info[i];

	return NULL;
}

/*
 * get System DB information
 */
SystemDBInfo *
pool_get_system_db_info(void)
{
	if (system_db_info == NULL)
		return NULL;

	return system_db_info->info;
}


/*
 * handle SIGUSR2
 * Wakeup all processes
 */
static void wakeup_children(void)
{
	kill_all_children(SIGUSR2);
}


static RETSIGTYPE wakeup_handler(int sig)
{
	POOL_SETMASK(&BlockSig);
	wakeup_request = 1;
	write(pipe_fds[1], "\0", 1);
	POOL_SETMASK(&UnBlockSig);
}

/*
 * handle SIGHUP
 *
 */
static RETSIGTYPE reload_config_handler(int sig)
{
	POOL_SETMASK(&BlockSig);
	reload_config_request = 1;
	write(pipe_fds[1], "\0", 1);
	POOL_SETMASK(&UnBlockSig);
}

static void reload_config(void)
{
	pool_log("reload config files.");
	pool_get_config(conf_file, RELOAD_CONFIG);
	if (pool_config->enable_pool_hba)
		load_hba(hba_file);
	if (pool_config->parallel_mode)
		pool_memset_system_db_info(system_db_info->info);
	kill_all_children(SIGHUP);

	if (worker_pid)
		kill(worker_pid, SIGHUP);
}

static void kill_all_children(int sig)
{
	int i;

	/* kill all children */
	for (i = 0; i < pool_config->num_init_children; i++)
	{
		pid_t pid = process_info[i].pid;
		if (pid)
		{
			kill(pid, sig);
		}
	}

	/* make PCP process reload as well */
	if (sig == SIGHUP)
		kill(pcp_pid, sig);
}

/*
 * pause in a period specified by timeout. If any data is coming
 * through pipe_fds[0], that means one of: failover request(SIGUSR1),
 * SIGCHLD received, children wake up request(SIGUSR2 used in on line
 * recovery processing) or config file reload request(SIGHUP) has been
 * occurred.  In this case this function returns 1.
 * otherwise 0: (no signal event occurred), -1: (error)
 * XXX: is it OK that select(2) error is ignored here?
 */
static int pool_pause(struct timeval *timeout)
{
	fd_set rfds;
	int n;
	char dummy;

	FD_ZERO(&rfds);
	FD_SET(pipe_fds[0], &rfds);
	n = select(pipe_fds[0]+1, &rfds, NULL, NULL, timeout);
	if (n == 1)
		read(pipe_fds[0], &dummy, 1);
	return n;
}

/*
 * sleep for seconds specified by "second".  Unlike pool_pause(), this
 * function guarantees that it will sleep for specified seconds.  This
 * function uses pool_pause() internally. If it informs that there is
 * a pending signal event, they are processed using CHECK_REQUEST
 * macro. Note that most of these processes are done while all signals
 * are blocked.
 */
void pool_sleep(unsigned int second)
{
	struct timeval current_time, sleep_time;

	gettimeofday(&current_time, NULL);
	sleep_time.tv_sec = second + current_time.tv_sec;
	sleep_time.tv_usec = current_time.tv_usec;

	POOL_SETMASK(&UnBlockSig);
	while (sleep_time.tv_sec > current_time.tv_sec)
	{
		struct timeval timeout;
		int r;

		timeout.tv_sec = sleep_time.tv_sec - current_time.tv_sec;
		timeout.tv_usec = sleep_time.tv_usec - current_time.tv_usec;
		if (timeout.tv_usec < 0)
		{
			timeout.tv_sec--;
			timeout.tv_usec += 1000000;
		}

		r = pool_pause(&timeout);
		POOL_SETMASK(&BlockSig);
		if (r > 0)
			CHECK_REQUEST;
		POOL_SETMASK(&UnBlockSig);
		gettimeofday(&current_time, NULL);
	}
	POOL_SETMASK(&BlockSig);
}

/*
 * get_config_file_name: return full path of pgpool.conf.
 */
char *get_config_file_name(void)
{
	return conf_file;
}

/*
>>>>>>> 8a4a102c
 * get_config_file_name: return full path of pool_hba.conf.
 */
char *get_hba_file_name(void)
{
	return hba_file;
}
/* Call back function to unlink the file */
/* Call back function to unlink the file */
static void FileUnlink(int code, Datum path)
{
	char* filePath = (char*)path; 
	if (unlink(filePath) == 0) return;
	/* 
	 * We are already exiting the system just produce a log entry to report an error
	 */
	ereport(LOG,
		(errmsg("unlink failed for file at path \"%s\"", filePath),
			errdetail("\"%s\"", strerror(errno))));
}<|MERGE_RESOLUTION|>--- conflicted
+++ resolved
@@ -537,1540 +537,7 @@
 }
 
 /*
-<<<<<<< HEAD
-=======
-* Write the pid file
-*/
-static int write_status_file(void)
-{
-	FILE *fd;
-	char fnamebuf[POOLMAXPATHLEN];
-	int i;
-
-	snprintf(fnamebuf, sizeof(fnamebuf), "%s/%s", pool_config->logdir, STATUS_FILE_NAME);
-	fd = fopen(fnamebuf, "w");
-	if (!fd)
-	{
-		pool_error("Could not open status file %s", fnamebuf);
-		return -1;
-	}
-
-	memset(&backend_rec, 0, sizeof(backend_rec));
-
-	for (i=0;i< pool_config->backend_desc->num_backends;i++)
-	{
-		backend_rec.status[i] = BACKEND_INFO(i).backend_status;
-	}
-
-	if (fwrite(&backend_rec, 1, sizeof(backend_rec), fd) != sizeof(backend_rec))
-	{
-		pool_error("Could not write backend status file as %s. reason: %s",
-				   fnamebuf, strerror(errno));
-		fclose(fd);
-		return -1;
-	}
-	fclose(fd);
-	return 0;
-}
-
-/*
- * fork a child for PCP
- */
-pid_t pcp_fork_a_child(int unix_fd, int inet_fd, char *pcp_conf_file)
-{
-	pid_t pid;
-
-	pid = fork();
-
-	if (pid == 0)
-	{
-		close(pipe_fds[0]);
-		close(pipe_fds[1]);
-
-		myargv = save_ps_display_args(myargc, myargv);
-
-		/* call PCP child main */
-		POOL_SETMASK(&UnBlockSig);
-		health_check_timer_expired = 0;
-		reload_config_request = 0;
-		run_as_pcp_child = true;
-		pcp_do_child(unix_fd, inet_fd, pcp_conf_file);
-	}
-	else if (pid == -1)
-	{
-		pool_error("fork() failed. reason: %s", strerror(errno));
-		myexit(1);
-	}
-	return pid;
-}
-
-/*
-* fork a child
-*/
-pid_t fork_a_child(int unix_fd, int inet_fd, int id)
-{
-	pid_t pid;
-
-	pid = fork();
-
-	if (pid == 0)
-	{
-		/* Before we unconditionally closed pipe_fds[0] and pipe_fds[1]
-		 * here, which is apparently wrong since in the start up of
-		 * pgpool, pipe(2) is not called yet and it mistakenly closes
-		 * fd 0. Now we check the fd > 0 before close(), expecting
-		 * pipe returns fds greater than 0.  Note that we cannot
-		 * unconditionally remove close(2) calls since fork_a_child()
-		 * may be called *after* pgpool starting up.
-		 */
-		if (pipe_fds[0] > 0)
-		{
-			close(pipe_fds[0]);
-			close(pipe_fds[1]);
-		}
-
-		myargv = save_ps_display_args(myargc, myargv);
-
-		/* call child main */
-		POOL_SETMASK(&UnBlockSig);
-		health_check_timer_expired = 0;
-		reload_config_request = 0;
-		my_proc_id = id;
-		run_as_pcp_child = false;
-		do_child(unix_fd, inet_fd);
-	}
-	else if (pid == -1)
-	{
-		pool_error("fork() failed. reason: %s", strerror(errno));
-		myexit(1);
-	}
-	return pid;
-}
-
-/*
-* fork worker child process
-*/
-pid_t worker_fork_a_child()
-{
-	pid_t pid;
-
-	pid = fork();
-
-	if (pid == 0)
-	{
-		/* Before we unconditionally closed pipe_fds[0] and pipe_fds[1]
-		 * here, which is apparently wrong since in the start up of
-		 * pgpool, pipe(2) is not called yet and it mistakenly closes
-		 * fd 0. Now we check the fd > 0 before close(), expecting
-		 * pipe returns fds greater than 0.  Note that we cannot
-		 * unconditionally remove close(2) calls since fork_a_child()
-		 * may be called *after* pgpool starting up.
-		 */
-		if (pipe_fds[0] > 0)
-		{
-			close(pipe_fds[0]);
-			close(pipe_fds[1]);
-		}
-
-		myargv = save_ps_display_args(myargc, myargv);
-
-		/* call child main */
-		POOL_SETMASK(&UnBlockSig);
-		health_check_timer_expired = 0;
-		reload_config_request = 0;
-		do_worker_child();
-	}
-	else if (pid == -1)
-	{
-		pool_error("fork() failed. reason: %s", strerror(errno));
-		myexit(1);
-	}
-	return pid;
-}
-
-/*
-* create inet domain socket
-*/
-static int create_inet_domain_socket(const char *hostname, const int port)
-{
-	struct sockaddr_in addr;
-	int fd;
-	int status;
-	int one = 1;
-	int len;
-	int backlog;
-
-	fd = socket(AF_INET, SOCK_STREAM, 0);
-	if (fd == -1)
-	{
-		pool_error("Failed to create INET domain socket. reason: %s", strerror(errno));
-		myexit(1);
-	}
-	if ((setsockopt(fd, SOL_SOCKET, SO_REUSEADDR, (char *) &one,
-					sizeof(one))) == -1)
-	{
-		pool_error("setsockopt() failed. reason: %s", strerror(errno));
-		myexit(1);
-	}
-
-	memset((char *) &addr, 0, sizeof(addr));
-	addr.sin_family = AF_INET;
-
-	if (strcmp(hostname, "*")==0)
-	{
-		addr.sin_addr.s_addr = htonl(INADDR_ANY);
-	}
-	else
-	{
-		struct hostent *hostinfo;
-
-		hostinfo = gethostbyname(hostname);
-		if (!hostinfo)
-		{
-			pool_error("could not resolve host name \"%s\": %s", hostname, hstrerror(h_errno));
-			myexit(1);
-		}
-		addr.sin_addr = *(struct in_addr *) hostinfo->h_addr;
-	}
-
-	addr.sin_port = htons(port);
-	len = sizeof(struct sockaddr_in);
-	status = bind(fd, (struct sockaddr *)&addr, len);
-	if (status == -1)
-	{
-		char *host = "", *serv = "";
-		char hostname[NI_MAXHOST], servname[NI_MAXSERV];
-		if (getnameinfo((struct sockaddr *) &addr, len, hostname, sizeof(hostname), servname, sizeof(servname), 0) == 0) {
-			host = hostname;
-			serv = servname;
-		}
-		pool_error("bind(%s:%s) failed. reason: %s", host, serv, strerror(errno));
-		myexit(1);
-	}
-
-	backlog = pool_config->num_init_children * 2;
-	if (backlog > PGPOOLMAXLITSENQUEUELENGTH)
-		backlog = PGPOOLMAXLITSENQUEUELENGTH;
-
-	status = listen(fd, backlog);
-	if (status < 0)
-	{
-		pool_error("listen() failed. reason: %s", strerror(errno));
-		myexit(1);
-	}
-	return fd;
-}
-
-/*
-* create UNIX domain socket
-*/
-static int create_unix_domain_socket(struct sockaddr_un un_addr_tmp)
-{
-	struct sockaddr_un addr;
-	int fd;
-	int status;
-	int len;
-
-	fd = socket(AF_UNIX, SOCK_STREAM, 0);
-	if (fd == -1)
-	{
-		pool_error("Failed to create UNIX domain socket. reason: %s", strerror(errno));
-		myexit(1);
-	}
-	memset((char *) &addr, 0, sizeof(addr));
-	addr.sun_family = AF_UNIX;
-	snprintf(addr.sun_path, sizeof(addr.sun_path), "%s", un_addr_tmp.sun_path);
-	len = sizeof(struct sockaddr_un);
-	status = bind(fd, (struct sockaddr *)&addr, len);
-	if (status == -1)
-	{
-		pool_error("bind(%s) failed. reason: %s", addr.sun_path, strerror(errno));
-		myexit(1);
-	}
-
-	if (chmod(un_addr_tmp.sun_path, 0777) == -1)
-	{
-		pool_error("chmod() failed. reason: %s", strerror(errno));
-		myexit(1);
-	}
-
-	status = listen(fd, PGPOOLMAXLITSENQUEUELENGTH);
-	if (status < 0)
-	{
-		pool_error("listen() failed. reason: %s", strerror(errno));
-		myexit(1);
-	}
-	return fd;
-}
-
-static void myunlink(const char* path)
-{
-	if (unlink(path) == 0) return;
-	pool_error("unlink(%s) failed: %s", path, strerror(errno));
-}
-
-static void myexit(int code)
-{
-	int i;
-
-	if (getpid() != mypid)
-		return;
-
-	if (process_info != NULL) {
-		POOL_SETMASK(&AuthBlockSig);
-		exiting = 1;
-		for (i = 0; i < pool_config->num_init_children; i++)
-		{
-			pid_t pid = process_info[i].pid;
-			if (pid)
-			{
-				kill(pid, SIGTERM);
-			}
-		}
-
-		/* wait for all children to exit */
-		while (wait(NULL) > 0)
-			;
-		if (errno != ECHILD)
-			pool_error("wait() failed. reason:%s", strerror(errno));
-		POOL_SETMASK(&UnBlockSig);
-	}
-
-	myunlink(un_addr.sun_path);
-	myunlink(pcp_un_addr.sun_path);
-	myunlink(pool_config->pid_file_name);
-
-	write_status_file();
-
-	pool_shmem_exit(code);
-	exit(code);
-}
-
-void notice_backend_error(int node_id)
-{
-	int n = node_id;
-
-	if (getpid() == mypid)
-	{
-		pool_log("notice_backend_error: called from pgpool main. ignored.");
-	}
-	else
-	{
-		degenerate_backend_set(&n, 1);
-	}
-}
-
-/* notice backend connection error using SIGUSR1 */
-void degenerate_backend_set(int *node_id_set, int count)
-{
-	pid_t parent = getppid();
-	int i;
-	bool need_signal = false;
-#ifdef HAVE_SIGPROCMASK
-	sigset_t oldmask;
-#else
-	int	oldmask;
-#endif
-
-	if (pool_config->parallel_mode)
-	{
-		return;
-	}
-
-	POOL_SETMASK2(&BlockSig, &oldmask);
-	pool_semaphore_lock(REQUEST_INFO_SEM);
-	Req_info->kind = NODE_DOWN_REQUEST;
-	for (i = 0; i < count; i++)
-	{
-		if (node_id_set[i] < 0 || node_id_set[i] >= MAX_NUM_BACKENDS ||
-			!VALID_BACKEND(node_id_set[i]))
-		{
-			pool_log("degenerate_backend_set: node %d is not valid backend.", i);
-			continue;
-		}
-
-		if (POOL_DISALLOW_TO_FAILOVER(BACKEND_INFO(node_id_set[i]).flag))
-		{
-			pool_log("degenerate_backend_set: %d failover request from pid %d is canceled because failover is disallowed", node_id_set[i], getpid());
-			continue;
-		}
-
-		pool_log("degenerate_backend_set: %d fail over request from pid %d", node_id_set[i], getpid());
-		Req_info->node_id[i] = node_id_set[i];
-		need_signal = true;
-	}
-
-	if (need_signal)
-	{
-		if (!pool_config->use_watchdog || WD_OK == wd_degenerate_backend_set(node_id_set, count))
-		{
-			kill(parent, SIGUSR1);
-		}
-		else
-		{
-			pool_log("degenerate_backend_set: failover request from pid %d is canceled by other pgpool", getpid());
-			memset(Req_info->node_id, -1, sizeof(int) * MAX_NUM_BACKENDS);
-		}
-	}
-
-	pool_semaphore_unlock(REQUEST_INFO_SEM);
-	POOL_SETMASK(&oldmask);
-}
-
-/* send promote node request using SIGUSR1 */
-void promote_backend(int node_id)
-{
-	pid_t parent = getppid();
-
-	if (!MASTER_SLAVE || strcmp(pool_config->master_slave_sub_mode, MODE_STREAMREP))
-	{
-		return;
-	}
-
-	if (node_id < 0 || node_id >= MAX_NUM_BACKENDS || !VALID_BACKEND(node_id))
-	{
-		pool_error("promote_backend: node %d is not valid backend.", node_id);
-		return;
-	}
-
-	pool_semaphore_lock(REQUEST_INFO_SEM);
-	Req_info->kind = PROMOTE_NODE_REQUEST;
-	Req_info->node_id[0] = node_id;
-	pool_log("promote_backend: %d promote node request from pid %d", node_id, getpid());
-
-	if (!pool_config->use_watchdog || WD_OK == wd_promote_backend(node_id))
-	{
-		kill(parent, SIGUSR1);
-	}
-	else
-	{
-		pool_log("promote_backend: promote request from pid %d is canceled by other pgpool", getpid());
-		Req_info->node_id[0] = -1;
-	}
-
-	pool_semaphore_unlock(REQUEST_INFO_SEM);
-}
-
-/* send failback request using SIGUSR1 */
-void send_failback_request(int node_id)
-{
-	pid_t parent = getppid();
-
-	pool_log("send_failback_request: fail back %d th node request from pid %d", node_id, getpid());
-	Req_info->kind = NODE_UP_REQUEST;
-	Req_info->node_id[0] = node_id;
-
-    if (node_id < 0 || node_id >= MAX_NUM_BACKENDS ||
-		(RAW_MODE && BACKEND_INFO(node_id).backend_status != CON_DOWN && VALID_BACKEND(node_id)))
-	{
-		pool_error("send_failback_request: node %d is alive.", node_id);
-		Req_info->node_id[0] = -1;
-		return;
-	}
-
-	if (pool_config->use_watchdog && WD_OK != wd_send_failback_request(node_id))
-	{
-		pool_log("send_failback_request: failback request from pid %d is canceled by other pgpool", getpid());
-		Req_info->node_id[0] = -1;
-		return;
-	}
-	kill(parent, SIGUSR1);
-}
-
-static RETSIGTYPE exit_handler(int sig)
-{
-	int i;
-
-	POOL_SETMASK(&AuthBlockSig);
-
-	/*
-	 * this could happen in a child process if a signal has been sent
-	 * before resetting signal handler
-	 */
-	if (getpid() != mypid)
-	{
-		pool_debug("exit_handler: I am not parent");
-		POOL_SETMASK(&UnBlockSig);
-		pool_shmem_exit(0);
-		exit(0);
-	}
-
-	if (sig == SIGTERM)
-		pool_log("received smart shutdown request");
-	else if (sig == SIGINT)
-		pool_log("received fast shutdown request");
-	else if (sig == SIGQUIT)
-		pool_log("received immediate shutdown request");
-	else
-	{
-		pool_error("exit_handler: unknown signal received %d", sig);
-		POOL_SETMASK(&UnBlockSig);
-		return;
-	}
-
-	exiting = 1;
-
-	for (i = 0; i < pool_config->num_init_children; i++)
-	{
-		pid_t pid = process_info[i].pid;
-		if (pid)
-		{
-			kill(pid, sig);
-		}
-	}
-
-	kill(pcp_pid, sig);
-	kill(worker_pid, sig);
-
-	if (pool_config->use_watchdog)
-	{
-		wd_kill_watchdog(sig);
-	}
-
-	POOL_SETMASK(&UnBlockSig);
-
-	while (wait(NULL) > 0)
-		;
-
-	if (errno != ECHILD)
-		pool_error("wait() failed. reason:%s", strerror(errno));
-
-	process_info = NULL;
-	myexit(0);
-}
-
-/*
- * Calculate next valid master node id.
- * If no valid node found, returns -1.
- */
-static int get_next_master_node(void)
-{
-	int i;
-
-	for (i=0;i<pool_config->backend_desc->num_backends;i++)
-	{
-		/*
-		 * Do not use VALID_BACKEND macro in raw mode.
-		 * VALID_BACKEND return true only if the argument is master
-		 * node id. In other words, standby nodes are false. So need
-		 * to check backend status with VALID_BACKEND_RAW.
-		 */
-		if (RAW_MODE)
-		{
-			if (VALID_BACKEND_RAW(i))
-				break;
-		}
-		else
-		{
-			if (VALID_BACKEND(i))
-				break;
-		}
-	}
-
-	if (i == pool_config->backend_desc->num_backends)
-		i = -1;
-
-	return i;
-}
-
-/*
- * handle SIGUSR1
- *
- */
-static RETSIGTYPE failover_handler(int sig)
-{
-	POOL_SETMASK(&BlockSig);
-	failover_request = 1;
-	write(pipe_fds[1], "\0", 1);
-	POOL_SETMASK(&UnBlockSig);
-}
-
-/*
- * backend connection error, failover/failback request, if possible
- * failover() must be called under protecting signals.
- */
-static void failover(void)
-{
-	int i;
-	int node_id;
-	bool by_health_check;
-	int new_master;
-	int new_primary;
-	int nodes[MAX_NUM_BACKENDS];
-	bool need_to_restart_children;
-	int status;
-	int sts;
-
-	pool_debug("failover_handler called");
-
-	memset(nodes, 0, sizeof(int) * MAX_NUM_BACKENDS);
-
-	/*
-	 * this could happen in a child process if a signal has been sent
-	 * before resetting signal handler
-	 */
-	if (getpid() != mypid)
-	{
-		pool_debug("failover_handler: I am not parent");
-		kill(pcp_pid, SIGUSR2);
-		return;
-	}
-
-	/*
-	 * processing SIGTERM, SIGINT or SIGQUIT
-	 */
-	if (exiting)
-	{
-		pool_debug("failover_handler called while exiting");
-		kill(pcp_pid, SIGUSR2);
-		return;
-	}
-
-	/*
-	 * processing fail over or switch over
-	 */
-	if (switching)
-	{
-		pool_debug("failover_handler called while switching");
-		kill(pcp_pid, SIGUSR2);
-		return;
-	}
-
-	pool_semaphore_lock(REQUEST_INFO_SEM);
-
-	if (Req_info->kind == CLOSE_IDLE_REQUEST)
-	{
-		pool_semaphore_unlock(REQUEST_INFO_SEM);
-		kill_all_children(SIGUSR1);
-		kill(pcp_pid, SIGUSR2);
-		return;
-	}
-
-	/*
-	 * if not in replication mode/master slave mode, we treat this a restart request.
-	 * otherwise we need to check if we have already failovered.
-	 */
-	pool_debug("failover_handler: starting to select new master node");
-	switching = 1;
-	Req_info->switching = true;
-	node_id = Req_info->node_id[0];
-
-	/* start of command inter-lock with watchdog */
-	if (pool_config->use_watchdog)
-	{
-		by_health_check = (!failover_request && Req_info->kind==NODE_DOWN_REQUEST);
-		wd_start_interlock(by_health_check);
-	}
-
-	/* failback request? */
-	if (Req_info->kind == NODE_UP_REQUEST)
-	{
-		if (node_id < 0 || node_id >= MAX_NUM_BACKENDS ||
-			(Req_info->kind == NODE_UP_REQUEST && !(RAW_MODE &&
-            BACKEND_INFO(node_id).backend_status == CON_DOWN) && VALID_BACKEND(node_id)) ||
-			(Req_info->kind == NODE_DOWN_REQUEST && !VALID_BACKEND(node_id)))
-		{
-			pool_semaphore_unlock(REQUEST_INFO_SEM);
-
-			if (node_id < 0 || node_id >= MAX_NUM_BACKENDS)
-				pool_error("failover_handler: invalid node_id %d MAX_NUM_BACKENDS: %d", node_id, MAX_NUM_BACKENDS);
-			else
-				pool_error("failover_handler: invalid node_id %d status:%d MAX_NUM_BACKENDS: %d", node_id,
-						   BACKEND_INFO(node_id).backend_status, MAX_NUM_BACKENDS);
-			kill(pcp_pid, SIGUSR2);
-			switching = 0;
-			Req_info->switching = false;
-
-			/* end of command inter-lock */
-			if (pool_config->use_watchdog)
-				wd_leave_interlock();
-
-			return;
-		}
-
-		pool_log("starting fail back. reconnect host %s(%d)",
-				 BACKEND_INFO(node_id).backend_hostname,
-				 BACKEND_INFO(node_id).backend_port);
-		BACKEND_INFO(node_id).backend_status = CON_CONNECT_WAIT;	/* unset down status */
-
-		/* wait for failback command lock or to be lock holder */
-		if (pool_config->use_watchdog && !wd_am_I_lock_holder())
-		{
-			wd_wait_for_lock(WD_FAILBACK_COMMAND_LOCK);
-		}
-		/* execute failback command if lock holder */
-		if (!pool_config->use_watchdog || wd_am_I_lock_holder())
-		{
-			trigger_failover_command(node_id, pool_config->failback_command,
-								 	MASTER_NODE_ID, get_next_master_node(), PRIMARY_NODE_ID);
-
-			/* unlock failback command */
-			if (pool_config->use_watchdog)
-				wd_unlock(WD_FAILBACK_COMMAND_LOCK);
-		}
-	}
-	else if (Req_info->kind == PROMOTE_NODE_REQUEST)
-	{
-		if (node_id != -1 && VALID_BACKEND(node_id))
-		{
-			pool_log("starting promotion. promote host %s(%d)",
-					 BACKEND_INFO(node_id).backend_hostname,
-					 BACKEND_INFO(node_id).backend_port);
-		}
-		else
-		{
-			pool_log("failover: no backends are promoted");
-			pool_semaphore_unlock(REQUEST_INFO_SEM);
-			kill(pcp_pid, SIGUSR2);
-			switching = 0;
-			Req_info->switching = false;
-
-			/* end of command inter-lock */
-			if (pool_config->use_watchdog)
-				wd_leave_interlock();
-
-			return;
-		}
-	}
-	else
-	{
-		int cnt = 0;
-
-		for (i = 0; i < MAX_NUM_BACKENDS; i++)
-		{
-			if (Req_info->node_id[i] != -1 &&
-				((RAW_MODE && VALID_BACKEND_RAW(Req_info->node_id[i])) ||
-				 VALID_BACKEND(Req_info->node_id[i])))
-			{
-				pool_log("starting degeneration. shutdown host %s(%d)",
-						 BACKEND_INFO(Req_info->node_id[i]).backend_hostname,
-						 BACKEND_INFO(Req_info->node_id[i]).backend_port);
-
-				BACKEND_INFO(Req_info->node_id[i]).backend_status = CON_DOWN;	/* set down status */
-				/* save down node */
-				nodes[Req_info->node_id[i]] = 1;
-				cnt++;
-			}
-		}
-
-		if (cnt == 0)
-		{
-			pool_log("failover: no backends are degenerated");
-			pool_semaphore_unlock(REQUEST_INFO_SEM);
-			kill(pcp_pid, SIGUSR2);
-			switching = 0;
-			Req_info->switching = false;
-
-			/* end of command inter-lock */
-			if (pool_config->use_watchdog)
-				wd_leave_interlock();
-
-			return;
-		}
-	}
-
-	new_master = get_next_master_node();
-
-	if (new_master < 0)
-	{
-		pool_error("failover_handler: no valid DB node found");
-	}
-
-/*
- * Before we tried to minimize restarting pgpool to protect existing
- * connections from clients to pgpool children. What we did here was,
- * if children other than master went down, we did not fail over.
- * This is wrong. Think about following scenario. If someone
- * accidentally plugs out the network cable, the TCP/IP stack keeps
- * retrying for long time (typically 2 hours). The only way to stop
- * the retry is restarting the process.  Bottom line is, we need to
- * restart all children in any case.  See pgpool-general list posting
- * "TCP connections are *not* closed when a backend timeout" on Jul 13
- * 2008 for more details.
- */
-#ifdef NOT_USED
-	else
-	{
-		if (Req_info->master_node_id == new_master && *InRecovery == RECOVERY_INIT)
-		{
-			pool_log("failover_handler: do not restart pgpool. same master node %d was selected", new_master);
-			if (Req_info->kind == NODE_UP_REQUEST)
-			{
-				pool_log("failback done. reconnect host %s(%d)",
-						 BACKEND_INFO(node_id).backend_hostname,
-						 BACKEND_INFO(node_id).backend_port);
-			}
-			else
-			{
-				pool_log("failover done. shutdown host %s(%d)",
-						 BACKEND_INFO(node_id).backend_hostname,
-						 BACKEND_INFO(node_id).backend_port);
-			}
-
-			/* exec failover_command */
-			for (i = 0; i < pool_config->backend_desc->num_backends; i++)
-			{
-				if (nodes[i])
-					trigger_failover_command(i, pool_config->failover_command);
-			}
-
-			pool_semaphore_unlock(REQUEST_INFO_SEM);
-			switching = 0;
-			Req_info->switching = false;
-			kill(pcp_pid, SIGUSR2);
-			switching = 0;
-			Req_info->switching = false;
-			return;
-		}
-	}
-#endif
-
-
-   /* On 2011/5/2 Tatsuo Ishii says: if mode is streaming replication
-	* and request is NODE_UP_REQUEST(failback case) we don't need to
-	* restart all children. Existing session will not use newly
-	* attached node, but load balanced node is not changed until this
-	* session ends, so it's harmless anyway.
-	*/
-	if (MASTER_SLAVE && !strcmp(pool_config->master_slave_sub_mode, MODE_STREAMREP)	&&
-		Req_info->kind == NODE_UP_REQUEST)
-	{
-		pool_log("Do not restart children because we are failbacking node id %d host%s port:%d and we are in streaming replication mode", node_id,
-				 BACKEND_INFO(node_id).backend_hostname,
-				 BACKEND_INFO(node_id).backend_port);
-
-		need_to_restart_children = false;
-	}
-	else
-	{
-		pool_log("Restart all children");
-
-		/* kill all children */
-		for (i = 0; i < pool_config->num_init_children; i++)
-		{
-			pid_t pid = process_info[i].pid;
-			if (pid)
-			{
-				kill(pid, SIGQUIT);
-				pool_debug("failover_handler: kill %d", pid);
-			}
-		}
-
-		need_to_restart_children = true;
-	}
-
-	/* wait for failover command lock or to be lock holder*/
-	if (pool_config->use_watchdog && !wd_am_I_lock_holder())
-	{
-		wd_wait_for_lock(WD_FAILOVER_COMMAND_LOCK);
-	}
-
-	/* execute failover command if lock holder */
-	if (!pool_config->use_watchdog || wd_am_I_lock_holder())
-	{
-		/* Exec failover_command if needed */
-		for (i = 0; i < pool_config->backend_desc->num_backends; i++)
-		{
-			if (nodes[i])
-				trigger_failover_command(i, pool_config->failover_command,
-									 		MASTER_NODE_ID, new_master, PRIMARY_NODE_ID);
-		}
-
-		/* unlock failover command */
-		if (pool_config->use_watchdog)
-			wd_unlock(WD_FAILOVER_COMMAND_LOCK);
-	}
-
-
-/* no need to wait since it will be done in reap_handler */
-#ifdef NOT_USED
-	while (wait(NULL) > 0)
-		;
-
-	if (errno != ECHILD)
-		pool_error("failover_handler: wait() failed. reason:%s", strerror(errno));
-#endif
-
-	if (Req_info->kind == PROMOTE_NODE_REQUEST && VALID_BACKEND(node_id))
-		new_primary = node_id;
-
-	/*
-	 * If the down node was a standby node in streaming replication
-	 * mode, we can avoid calling find_primary_node_repeatedly() and
-	 * recognize the former primary as the new primary node, which
-	 * will reduce the time to process standby down.
-	 */
-	else if (MASTER_SLAVE && !strcmp(pool_config->master_slave_sub_mode, MODE_STREAMREP) &&
-			 Req_info->kind == NODE_DOWN_REQUEST)
-	{
-		if (Req_info->primary_node_id != node_id)
-			new_primary = Req_info->primary_node_id;
-		else
-			new_primary =  find_primary_node_repeatedly();
-	}
-	else
-		new_primary =  find_primary_node_repeatedly();
-
-	/*
-	 * If follow_master_command is provided and in master/slave
-	 * streaming replication mode, we start degenerating all backends
-	 * as they are not replicated anymore.
-	 */
-	int follow_cnt = 0;
-	if (MASTER_SLAVE && !strcmp(pool_config->master_slave_sub_mode, MODE_STREAMREP))
-	{
-		if (*pool_config->follow_master_command != '\0' ||
-			Req_info->kind == PROMOTE_NODE_REQUEST)
-		{
-			/* only if the failover is against the current primary */
-			if (((Req_info->kind == NODE_DOWN_REQUEST) &&
-				 (nodes[Req_info->primary_node_id])) ||
-				((Req_info->kind == PROMOTE_NODE_REQUEST) &&
-				 (VALID_BACKEND(node_id)))) {
-
-				for (i = 0; i < pool_config->backend_desc->num_backends; i++)
-				{
-					/* do not degenerate the new primary */
-					if ((new_primary >= 0) && (i != new_primary)) {
-						BackendInfo *bkinfo;
-						bkinfo = pool_get_node_info(i);
-						pool_log("starting follow degeneration. shutdown host %s(%d)",
-								 bkinfo->backend_hostname,
-								 bkinfo->backend_port);
-						bkinfo->backend_status = CON_DOWN;	/* set down status */
-						follow_cnt++;
-					}
-				}
-
-				if (follow_cnt == 0)
-				{
-					pool_log("failover: no follow backends are degenerated");
-				}
-				else
-				{
-					/* update new master node */
-					new_master = get_next_master_node();
-					pool_log("failover: %d follow backends have been degenerated", follow_cnt);
-				}
-			}
-		}
-	}
-
-	memset(Req_info->node_id, -1, sizeof(int) * MAX_NUM_BACKENDS);
-	pool_semaphore_unlock(REQUEST_INFO_SEM);
-
-	/* wait for follow_master_command lock or to be lock holder */
-	if (pool_config->use_watchdog && !wd_am_I_lock_holder())
-	{
-		wd_wait_for_lock(WD_FOLLOW_MASTER_COMMAND_LOCK);
-	}
-
-	/* execute follow_master_command */
-	if (!pool_config->use_watchdog || wd_am_I_lock_holder())
-	{
-		if ((follow_cnt > 0) && (*pool_config->follow_master_command != '\0'))
-		{
-			follow_pid = fork_follow_child(Req_info->master_node_id, new_primary,
-									   	Req_info->primary_node_id);
-		}
-
-		/* unlock follow_master_command  */
-		if (pool_config->use_watchdog)
-			wd_unlock(WD_FOLLOW_MASTER_COMMAND_LOCK);
-	}
-
-	/* end of command inter-lock */
-	if (pool_config->use_watchdog)
-		wd_end_interlock();
-
-	/* Save primary node id */
-	Req_info->primary_node_id = new_primary;
-	pool_log("failover: set new primary node: %d", Req_info->primary_node_id);
-
-	if (new_master >= 0)
-	{
-		Req_info->master_node_id = new_master;
-		pool_log("failover: set new master node: %d", Req_info->master_node_id);
-	}
-
-
-	/* Fork the children if needed */
-	if (need_to_restart_children)
-	{
-		for (i=0;i<pool_config->num_init_children;i++)
-		{
-
-			/*
-			 * Try to kill pgpool child because previous kill signal
-			 * may not be received by pgpool child. This could happen
-			 * if multiple PostgreSQL are going down (or even starting
-			 * pgpool, without starting PostgreSQL can trigger this).
-			 * Child calls degenerate_backend() and it tries to aquire
-			 * semaphore to write a failover request. In this case the
-			 * signal mask is set as well, thus signals are never
-			 * received.
-			 */
-			kill(process_info[i].pid, SIGQUIT);
-
-			process_info[i].pid = fork_a_child(unix_fd, inet_fd, i);
-			process_info[i].start_time = time(NULL);
-		}
-	}
-	else
-	{
-		/* Set restart request to each child. Children will exit(1)
-		 * whenever they are idle to restart.
-		 */
-		for (i=0;i<pool_config->num_init_children;i++)
-		{
-			process_info[i].need_to_restart = 1;
-		}
-	}
-
-	/*
-	 * Send restart request to worker child.
-	 */
-	kill(worker_pid, SIGUSR1);
-
-	if (Req_info->kind == NODE_UP_REQUEST)
-	{
-		pool_log("failback done. reconnect host %s(%d)",
-				 BACKEND_INFO(node_id).backend_hostname,
-				 BACKEND_INFO(node_id).backend_port);
-	}
-	else if (Req_info->kind == PROMOTE_NODE_REQUEST)
-	{
-		pool_log("promotion done. promoted host %s(%d)",
-				 BACKEND_INFO(node_id).backend_hostname,
-				 BACKEND_INFO(node_id).backend_port);
-	}
-	else
-	{
-		pool_log("failover done. shutdown host %s(%d)",
-				 BACKEND_INFO(node_id).backend_hostname,
-				 BACKEND_INFO(node_id).backend_port);
-	}
-
-	switching = 0;
-	Req_info->switching = false;
-
-	/* kick wakeup_handler in pcp_child to notice that
-	 * failover/failback done
-	 */
-	kill(pcp_pid, SIGUSR2);
-
-	sleep(1);
-
-	/*
-	 * Send restart request to pcp child.
-	 */
-	kill(pcp_pid, SIGUSR1);
-	for (;;)
-	{
-		sts = waitpid(pcp_pid, &status, 0);
-		if (sts != -1)
-			break;
-		if (sts == -1)
-		{
-			if (errno == EINTR)
-				continue;
-			else
-			{
-				pool_error("failover: waitpid failed. reason: %s", strerror(errno));
-				return;
-			}
-		}
-	}
-	if (WIFSIGNALED(status))
-		pool_log("PCP child %d exits with status %d by signal %d in failover()", pcp_pid, status, WTERMSIG(status));
-	else
-		pool_log("PCP child %d exits with status %d in failover()", pcp_pid, status);
-
-	pcp_pid = pcp_fork_a_child(pcp_unix_fd, pcp_inet_fd, pcp_conf_file);
-	pool_log("fork a new PCP child pid %d in failover()", pcp_pid);
-}
-
-/*
- * health check timer handler
- */
-static RETSIGTYPE health_check_timer_handler(int sig)
-{
-	POOL_SETMASK(&BlockSig);
-	health_check_timer_expired = 1;
-	POOL_SETMASK(&UnBlockSig);
-}
-
-
-/*
- * Check if we can connect to the backend
- * returns 0 for OK. otherwise returns backend id + 1
- */
-static int health_check(void)
-{
-	POOL_CONNECTION_POOL_SLOT *slot;
-	BackendInfo *bkinfo;
-	static bool is_first = true;
-	static char *dbname;
-	int i;
-
-	/* Do not execute health check during recovery */
-	if (*InRecovery)
-		return 0;
-
- Retry:
-	/*
-	 * First we try with "postgres" database.
-	 */
-	if (is_first)
-		dbname = "postgres";
-
-	for (i=0;i<pool_config->backend_desc->num_backends;i++)
-	{
-		/*
-		 * Make sure that health check timer has not been expired.
-		 * Before called health_check(), health_check_timer_expired is
-		 * set to 0.  However it is possible that while processing DB
-		 * nodes health check timer expired.
-		 */
-		if (health_check_timer_expired)
-		{
-			pool_log("health_check: health check timer has been already expired before attempting to connect to %d th backend", i);
-			return i+1;
-		}
-
-		bkinfo = pool_get_node_info(i);
-
-		pool_debug("health_check: %d th DB node status: %d", i, bkinfo->backend_status);
-
-		if (bkinfo->backend_status == CON_UNUSED ||
-			bkinfo->backend_status == CON_DOWN)
-			continue;
-
-		slot = make_persistent_db_connection(bkinfo->backend_hostname,
-											 bkinfo->backend_port,
-											 dbname,
-											 pool_config->health_check_user,
-											 pool_config->health_check_password, false);
-
-		if (is_first)
-			is_first = false;
-
-		if (!slot)
-		{
-			/*
-			 * Retry with template1 unless health check timer is expired.
-			 */
-			if (!strcmp(dbname, "postgres") && health_check_timer_expired == 0)
-			{
-				dbname = "template1";
-				goto Retry;
-			}
-			else
-			{
-				pool_error("health check failed. %d th host %s at port %d is down",
-						   i,
-						   bkinfo->backend_hostname,
-						   bkinfo->backend_port);
-				return i+1;
-			}
-		}
-		else
-		{
-			discard_persistent_db_connection(slot);
-		}
-	}
-
-	return 0;
-}
-
-/*
- * check if we can connect to the SystemDB
- * returns 0 for OK. otherwise returns -1
- */
-static int
-system_db_health_check(void)
-{
-	int fd;
-
-	/* V2 startup packet */
-	typedef struct {
-		int len;		/* startup packet length */
-		StartupPacket_v2 sp;
-	} MySp;
-	MySp mysp;
-	char kind;
-
-	memset(&mysp, 0, sizeof(mysp));
-	mysp.len = htonl(296);
-	mysp.sp.protoVersion = htonl(PROTO_MAJOR_V2 << 16);
-	strcpy(mysp.sp.database, "template1");
-	strncpy(mysp.sp.user, SYSDB_INFO->user, sizeof(mysp.sp.user) - 1);
-	*mysp.sp.options = '\0';
-	*mysp.sp.unused = '\0';
-	*mysp.sp.tty = '\0';
-
-	pool_debug("health_check: SystemDB status: %d", SYSDB_STATUS);
-
-	/* if SystemDB is already down, ignore */
-	if (SYSDB_STATUS == CON_UNUSED || SYSDB_STATUS == CON_DOWN)
-		return 0;
-
-	if (*SYSDB_INFO->hostname == '/')
-		fd = connect_unix_domain_socket_by_port(SYSDB_INFO->port, SYSDB_INFO->hostname, FALSE);
-	else
-		fd = connect_inet_domain_socket_by_port(SYSDB_INFO->hostname, SYSDB_INFO->port, FALSE);
-
-	if (fd < 0)
-	{
-		pool_error("health check failed. SystemDB host %s at port %d is down",
-				   SYSDB_INFO->hostname,
-				   SYSDB_INFO->port);
-
-		return -1;
-	}
-
-	if (write(fd, &mysp, sizeof(mysp)) < 0)
-	{
-		pool_error("health check failed during write. SystemDB host %s at port %d is down",
-				   SYSDB_INFO->hostname,
-				   SYSDB_INFO->port);
-		close(fd);
-		return -1;
-	}
-
-	read(fd, &kind, 1);
-
-	if (write(fd, "X", 1) < 0)
-	{
-		pool_error("health check failed during write. SystemDB host %s at port %d is down",
-				   SYSDB_INFO->hostname,
-				   SYSDB_INFO->port);
-		close(fd);
-		return -1;
-	}
-
-	close(fd);
-	return 0;
-}
-
-/*
- * handle SIGCHLD
- */
-static RETSIGTYPE reap_handler(int sig)
-{
-	POOL_SETMASK(&BlockSig);
-	sigchld_request = 1;
-	write(pipe_fds[1], "\0", 1);
-	POOL_SETMASK(&UnBlockSig);
-}
-
-/*
- * Attach zombie processes and restart child processes.
- * reaper() must be called protected from signals.
- */
-static void reaper(void)
-{
-	pid_t pid;
-	int status;
-	int i;
-
-	pool_debug("reap_handler called");
-
-	if (exiting)
-	{
-		pool_debug("reap_handler: exited due to exiting");
-		return;
-	}
-
-	if (switching)
-	{
-		pool_debug("reap_handler: exited due to switching");
-		return;
-	}
-
-	/* clear SIGCHLD request */
-	sigchld_request = 0;
-
-#ifdef HAVE_WAITPID
-	pool_debug("reap_handler: call waitpid");
-	while ((pid = waitpid(-1, &status, WNOHANG)) > 0)
-#else
-	pool_debug("reap_handler: call wait3");
-	while ((pid = wait3(&status, WNOHANG, NULL)) > 0)
-#endif
-	{
-		if (WIFSIGNALED(status) && WTERMSIG(status) == SIGSEGV)
-		{
-			/* Child terminated by segmentation fault. Report it */
-			pool_error("Child process %d was terminated by segmentation fault", pid);
-		}
-
-		/* if exiting child process was PCP handler */
-		if (pid == pcp_pid)
-		{
-			if (WIFSIGNALED(status))
-				pool_log("PCP child %d exits with status %d by signal %d", pid, status, WTERMSIG(status));
-			else
-				pool_log("PCP child %d exits with status %d", pid, status);
-
-			pcp_pid = pcp_fork_a_child(pcp_unix_fd, pcp_inet_fd, pcp_conf_file);
-			pool_log("fork a new PCP child pid %d", pcp_pid);
-		}
-
-		/* exiting process was worker process */
-		else if (pid == worker_pid)
-		{
-			if (WIFSIGNALED(status))
-				pool_log("worker child %d exits with status %d by signal %d", pid, status, WTERMSIG(status));
-			else
-				pool_log("worker child %d exits with status %d", pid, status);
-
-			if (status)
-				worker_pid = worker_fork_a_child();
-
-			pool_log("fork a new worker child pid %d", worker_pid);
-		}
-
-		/* exiting process was watchdog process */
-		else if (pool_config->use_watchdog && wd_is_watchdog_pid(pid))
-		{
-			if (!wd_reaper_watchdog(pid, status))
-			{
-				pool_error("wd_reaper failed");
-				myexit(1);
-			}
-		}
-
-		else
-		{
-			if (WIFSIGNALED(status))
-				pool_debug("child %d exits with status %d by signal %d", pid, status, WTERMSIG(status));
-			else
-				pool_debug("child %d exits with status %d", pid, status);
-
-			/* look for exiting child's pid */
-			for (i=0;i<pool_config->num_init_children;i++)
-			{
-				if (pid == process_info[i].pid)
-				{
-					/* if found, fork a new child */
-					if (!switching && !exiting && status)
-					{
-						process_info[i].pid = fork_a_child(unix_fd, inet_fd, i);
-						process_info[i].start_time = time(NULL);
-						pool_debug("fork a new child pid %d", process_info[i].pid);
-						break;
-					}
-				}
-			}
-		}
-	}
-	pool_debug("reap_handler: normally exited");
-}
-
-/*
- * get node information specified by node_number
- */
-BackendInfo *
-pool_get_node_info(int node_number)
-{
-	if (node_number < 0 || node_number >= NUM_BACKENDS)
-		return NULL;
-
-	return &BACKEND_INFO(node_number);
-}
-
-/*
- * get number of nodes
- */
-int
-pool_get_node_count(void)
-{
-	return NUM_BACKENDS;
-}
-
-/*
- * get process ids
- */
-int *
-pool_get_process_list(int *array_size)
-{
-	int	   *array;
-	int		i;
-
-	*array_size = pool_config->num_init_children;
-	array = calloc(*array_size, sizeof(int));
-	for (i = 0; i < *array_size; i++)
-		array[i] = process_info[i].pid;
-
-	return array;
-}
-
-/*
- * get process information specified by pid
- */
-ProcessInfo *
-pool_get_process_info(pid_t pid)
-{
-	int		i;
-
-	for (i = 0; i < pool_config->num_init_children; i++)
-		if (process_info[i].pid == pid)
-			return &process_info[i];
-
-	return NULL;
-}
-
-/*
- * get System DB information
- */
-SystemDBInfo *
-pool_get_system_db_info(void)
-{
-	if (system_db_info == NULL)
-		return NULL;
-
-	return system_db_info->info;
-}
-
-
-/*
- * handle SIGUSR2
- * Wakeup all processes
- */
-static void wakeup_children(void)
-{
-	kill_all_children(SIGUSR2);
-}
-
-
-static RETSIGTYPE wakeup_handler(int sig)
-{
-	POOL_SETMASK(&BlockSig);
-	wakeup_request = 1;
-	write(pipe_fds[1], "\0", 1);
-	POOL_SETMASK(&UnBlockSig);
-}
-
-/*
- * handle SIGHUP
- *
- */
-static RETSIGTYPE reload_config_handler(int sig)
-{
-	POOL_SETMASK(&BlockSig);
-	reload_config_request = 1;
-	write(pipe_fds[1], "\0", 1);
-	POOL_SETMASK(&UnBlockSig);
-}
-
-static void reload_config(void)
-{
-	pool_log("reload config files.");
-	pool_get_config(conf_file, RELOAD_CONFIG);
-	if (pool_config->enable_pool_hba)
-		load_hba(hba_file);
-	if (pool_config->parallel_mode)
-		pool_memset_system_db_info(system_db_info->info);
-	kill_all_children(SIGHUP);
-
-	if (worker_pid)
-		kill(worker_pid, SIGHUP);
-}
-
-static void kill_all_children(int sig)
-{
-	int i;
-
-	/* kill all children */
-	for (i = 0; i < pool_config->num_init_children; i++)
-	{
-		pid_t pid = process_info[i].pid;
-		if (pid)
-		{
-			kill(pid, sig);
-		}
-	}
-
-	/* make PCP process reload as well */
-	if (sig == SIGHUP)
-		kill(pcp_pid, sig);
-}
-
-/*
- * pause in a period specified by timeout. If any data is coming
- * through pipe_fds[0], that means one of: failover request(SIGUSR1),
- * SIGCHLD received, children wake up request(SIGUSR2 used in on line
- * recovery processing) or config file reload request(SIGHUP) has been
- * occurred.  In this case this function returns 1.
- * otherwise 0: (no signal event occurred), -1: (error)
- * XXX: is it OK that select(2) error is ignored here?
- */
-static int pool_pause(struct timeval *timeout)
-{
-	fd_set rfds;
-	int n;
-	char dummy;
-
-	FD_ZERO(&rfds);
-	FD_SET(pipe_fds[0], &rfds);
-	n = select(pipe_fds[0]+1, &rfds, NULL, NULL, timeout);
-	if (n == 1)
-		read(pipe_fds[0], &dummy, 1);
-	return n;
-}
-
-/*
- * sleep for seconds specified by "second".  Unlike pool_pause(), this
- * function guarantees that it will sleep for specified seconds.  This
- * function uses pool_pause() internally. If it informs that there is
- * a pending signal event, they are processed using CHECK_REQUEST
- * macro. Note that most of these processes are done while all signals
- * are blocked.
- */
-void pool_sleep(unsigned int second)
-{
-	struct timeval current_time, sleep_time;
-
-	gettimeofday(&current_time, NULL);
-	sleep_time.tv_sec = second + current_time.tv_sec;
-	sleep_time.tv_usec = current_time.tv_usec;
-
-	POOL_SETMASK(&UnBlockSig);
-	while (sleep_time.tv_sec > current_time.tv_sec)
-	{
-		struct timeval timeout;
-		int r;
-
-		timeout.tv_sec = sleep_time.tv_sec - current_time.tv_sec;
-		timeout.tv_usec = sleep_time.tv_usec - current_time.tv_usec;
-		if (timeout.tv_usec < 0)
-		{
-			timeout.tv_sec--;
-			timeout.tv_usec += 1000000;
-		}
-
-		r = pool_pause(&timeout);
-		POOL_SETMASK(&BlockSig);
-		if (r > 0)
-			CHECK_REQUEST;
-		POOL_SETMASK(&UnBlockSig);
-		gettimeofday(&current_time, NULL);
-	}
-	POOL_SETMASK(&BlockSig);
-}
-
-/*
- * get_config_file_name: return full path of pgpool.conf.
- */
-char *get_config_file_name(void)
-{
-	return conf_file;
-}
-
-/*
->>>>>>> 8a4a102c
- * get_config_file_name: return full path of pool_hba.conf.
+ * get_hba_file_name: return full path of pool_hba.conf.
  */
 char *get_hba_file_name(void)
 {
